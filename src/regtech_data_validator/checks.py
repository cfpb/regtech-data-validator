"""
Subclasses of Pandera's `Check` class
"""

from enum import StrEnum
from typing import Any, Callable, Type

from pandera import Check
from pandera.backends.base import BaseCheckBackend
from pandera.backends.pandas.checks import PandasCheckBackend


class Severity(StrEnum):
    ERROR = 'Error'
    WARNING = 'Warning'


class SBLCheck(Check):
    """
    A Pandera.Check subclasss that requires a `name` and an `id` be
    specified. Additionally, an attribute named `warning` is added to
    the class to enable distinction between warnings and errors. The
    default value of warning is `False` which corresponds to an error.
    Don't use this class directly. Make use of the SBLErrorCheck and
    SBLWarningCheck subclasses below.
    """

    def __init__(
        self,
        check_fn: Callable,
        id: str,
        name: str,
        description: str,
        severity: Severity,
<<<<<<< HEAD
        fig_anchor: str,
=======
        fig_link: str,
>>>>>>> 44f4e381
        **check_kwargs
    ):
        """
        Subclass of Pandera's `Check`, with special handling for severity level
        Args:
            check_fn (Callable): A function which evaluates the validity of the column(s) being tested.
            id (str, required): Unique identifier for a check
            name (str, required): Unique name for a check
            description (str, required): Long-form description of a check
            severity (Severity, required): The severity of a check (error or warning)
            check_kwargs (Any, optional): Parameters passed to `check_fn` function
        """

        self.severity = severity
<<<<<<< HEAD
        self.fig_anchor = fig_anchor
=======
        self.fig_link = fig_link
>>>>>>> 44f4e381

        super().__init__(check_fn, title=id, name=name, description=description, **check_kwargs)

    @classmethod
    def get_backend(cls, check_obj: Any) -> Type[BaseCheckBackend]:
        """Assume Pandas DataFrame and return PandasCheckBackend"""
        return PandasCheckBackend<|MERGE_RESOLUTION|>--- conflicted
+++ resolved
@@ -32,11 +32,7 @@
         name: str,
         description: str,
         severity: Severity,
-<<<<<<< HEAD
-        fig_anchor: str,
-=======
         fig_link: str,
->>>>>>> 44f4e381
         **check_kwargs
     ):
         """
@@ -51,11 +47,7 @@
         """
 
         self.severity = severity
-<<<<<<< HEAD
-        self.fig_anchor = fig_anchor
-=======
         self.fig_link = fig_link
->>>>>>> 44f4e381
 
         super().__init__(check_fn, title=id, name=name, description=description, **check_kwargs)
 
