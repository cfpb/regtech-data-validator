--- conflicted
+++ resolved
@@ -95,7 +95,6 @@
         #       `list[dict[str,Any]]`, but it's actually of type `SchemaError`
         schema_error: SchemaError
 
-<<<<<<< HEAD
         #if process_errors:
         for schema_error in err.schema_errors:
             check = schema_error.check
@@ -136,48 +135,6 @@
                 )
         if check_findings:
             findings_df = pl.concat(check_findings)
-=======
-        if process_errors:
-            for schema_error in err.schema_errors:
-                check = schema_error.check
-                column_name = schema_error.schema.name
-
-                # CHECK_ERROR is thrown by pandera polars if the check itself has a coding error, NOT if the check data results in an error
-                if (
-                    schema_error.reason_code is SchemaErrorReason.CHECK_ERROR
-                    or schema_error.reason_code is SchemaErrorReason.COLUMN_NOT_IN_DATAFRAME
-                ):
-                    raise RuntimeError(schema_error) from schema_error
-                if not check:
-                    raise RuntimeError(
-                        f'SchemaError occurred with no associated Check for {column_name} column'
-                    ) from schema_error
-
-                if not isinstance(check, SBLCheck):
-                    raise RuntimeError(
-                        f'Check {check} type on {column_name} column not supported. Must be of type {SBLCheck}'
-                    ) from schema_error
-
-                schema_error = gather_errors(schema_error)
-
-                fields = _get_check_fields(check, column_name)
-                check_output: pl.Series | None = schema_error.check_output
-
-                if check_output is not None:
-                    # Filter data not associated with failed Check, and update index for merging with findings_df
-                    check_output = check_output.with_columns(pl.col('index').add(row_start))
-                    failed_records_df = _filter_valid_records(submission_df, check_output, fields)
-                    failed_record_fields_df = _records_to_fields(failed_records_df)
-                    findings = _add_validation_metadata(failed_record_fields_df, check)
-                    check_findings.append(findings)
-                else:
-                    # The above exception handling _should_ prevent this from ever happenin, but...just in case.
-                    raise RuntimeError(
-                        f'No check output for "{check.name}" check.  Pandera SchemaError: {schema_error}'
-                    )
-            if check_findings:
-                findings_df = pl.concat(check_findings)
->>>>>>> 33384ebb
 
     updated_df = add_uid(findings_df, submission_df, row_start)
     return updated_df
@@ -349,13 +306,8 @@
 
 
 def validate_chunk(schema, df, total_count, row_start, max_errors, process_errors, checks):
-<<<<<<< HEAD
-    print(f"Validating chunk")
+    print(f"Start UID: {df['uid'][0]}, Last UID: {df['uid'][-1]}")
     validation_results = validate(schema, df, row_start)
-=======
-    print(f"Start UID: {df['uid'][0]}, Last UID: {df['uid'][-1]}")
-    validation_results = validate(schema, df, row_start, process_errors)
->>>>>>> 33384ebb
     if not validation_results.is_empty():
         validation_results = format_findings(
             validation_results, schema.name.value, checks
