--- conflicted
+++ resolved
@@ -85,11 +85,7 @@
 
     validation_fields_df = (
         failed_check_fields_df.assign(validation_severity=check.severity)
-<<<<<<< HEAD
-        .assign(fig_anchor=check.fig_anchor)
-=======
         .assign(fig_link=check.fig_link)
->>>>>>> 44f4e381
         .assign(validation_id=check.title)
         .assign(validation_name=check.name)
         .assign(validation_desc=check.description)
