from dataclasses import dataclass
from enum import StrEnum
from pathlib import Path
from regtech_data_validator.data_formatters import df_to_csv, df_to_str, df_to_json, df_to_table
from typing import Annotated, Optional

import pandas as pd
import typer

from regtech_data_validator.create_schemas import validate_phases


app = typer.Typer(no_args_is_help=True, pretty_exceptions_enable=False)


@dataclass
class KeyValueOpt:
    key: str
    value: str


def parse_key_value(kv_str: str) -> KeyValueOpt:
    split_str = kv_str.split('=')

    if len(split_str) != 2:
        raise ValueError(f'Invalid key/value pair: {kv_str}')

    return KeyValueOpt(split_str[0], split_str[1])


class OutputFormat(StrEnum):
    CSV = 'csv'
    JSON = 'json'
    PANDAS = 'pandas'
    TABLE = 'table'


<<<<<<< HEAD
def df_to_str(df: pd.DataFrame) -> str:
    with pd.option_context('display.width', None, 'display.max_rows', None):
        return str(df)


def df_to_csv(df: pd.DataFrame) -> str:
    return df.to_csv()


def df_to_table(df: pd.DataFrame) -> str:
    # trim field_value field to just 50 chars, similar to DataFrame default
    table_df = df.drop(columns='validation_desc').sort_index()
    table_df['field_value'] = table_df['field_value'].str[0:50]

    # NOTE: `type: ignore` because tabulate package typing does not include Pandas
    #        DataFrame as input, but the library itself does support it. ¯\_(ツ)_/¯
    return tabulate(table_df, headers='keys', showindex=True, tablefmt='rounded_outline')  # type: ignore


def df_to_json(df: pd.DataFrame) -> str:
    findings_json = []
    findings_by_v_id_df = df.reset_index().set_index(['validation_id', 'record_no', 'field_name'])

    for v_id_idx, v_id_df in findings_by_v_id_df.groupby(by='validation_id'):
        v_head = v_id_df.iloc[0]
        finding_json = {
            'validation': {
                'id': v_id_idx,
                'fig_link': v_head.at['fig_link'],
                'name': v_head.at['validation_name'],
                'description': v_head.at['validation_desc'],
                'severity': v_head.at['validation_severity'],
            },
            'records': [],
        }
        findings_json.append(finding_json)

        for rec_idx, rec_df in v_id_df.groupby(by='record_no'):
            record_json = {'record_no': rec_idx, 'fields': []}
            finding_json['records'].append(record_json)

            for field_idx, field_df in rec_df.groupby(by='field_name'):
                field_head = field_df.iloc[0]
                record_json['fields'].append({'name': field_idx, 'value': field_head.at['field_value']})

    json_str = json.dumps(findings_json, indent=4)

    return json_str


=======
>>>>>>> 32c0074a
@app.command()
def describe() -> None:
    """
    Describe CFPB data submission formats and validations
    """

    print('Feature coming soon...')


@app.command(no_args_is_help=True)
def validate(
    path: Annotated[
        Path,
        typer.Argument(
            exists=True,
            dir_okay=False,
            readable=True,
            resolve_path=True,
            show_default=False,
            help='Path of file to be validated',
        ),
    ],
    context: Annotated[
        Optional[list[KeyValueOpt]],
        typer.Option(
            parser=parse_key_value,
            metavar='<key>=<value>',
            help='[example: lei=12345678901234567890]',
            show_default=False,
        ),
    ] = None,
    output: Annotated[Optional[OutputFormat], typer.Option()] = OutputFormat.TABLE,
) -> tuple[bool, pd.DataFrame]:
    """
    Validate CFPB data submission
    """
    context_dict = {x.key: x.value for x in context} if context else {}
    input_df = pd.read_csv(path, dtype=str, na_filter=False)
    is_valid, findings_df = validate_phases(input_df, context_dict)

    status = 'SUCCESS'
    no_of_findings = 0

    if not is_valid:
        status = 'FAILURE'
        no_of_findings = len(findings_df.index.unique())

        match output:
            case OutputFormat.PANDAS:
                print(df_to_str(findings_df))
            case OutputFormat.CSV:
                print(df_to_csv(findings_df))
            case OutputFormat.JSON:
                print(df_to_json(findings_df))
            case OutputFormat.TABLE:
                print(df_to_table(findings_df))
            case _:
                raise ValueError(f'output format "{output}" not supported')

    typer.echo(f"status: {status}, findings: {no_of_findings}", err=True)

    # returned values are only used in unit tests
    return is_valid, findings_df


if __name__ == '__main__':
    app()<|MERGE_RESOLUTION|>--- conflicted
+++ resolved
@@ -35,59 +35,6 @@
     TABLE = 'table'
 
 
-<<<<<<< HEAD
-def df_to_str(df: pd.DataFrame) -> str:
-    with pd.option_context('display.width', None, 'display.max_rows', None):
-        return str(df)
-
-
-def df_to_csv(df: pd.DataFrame) -> str:
-    return df.to_csv()
-
-
-def df_to_table(df: pd.DataFrame) -> str:
-    # trim field_value field to just 50 chars, similar to DataFrame default
-    table_df = df.drop(columns='validation_desc').sort_index()
-    table_df['field_value'] = table_df['field_value'].str[0:50]
-
-    # NOTE: `type: ignore` because tabulate package typing does not include Pandas
-    #        DataFrame as input, but the library itself does support it. ¯\_(ツ)_/¯
-    return tabulate(table_df, headers='keys', showindex=True, tablefmt='rounded_outline')  # type: ignore
-
-
-def df_to_json(df: pd.DataFrame) -> str:
-    findings_json = []
-    findings_by_v_id_df = df.reset_index().set_index(['validation_id', 'record_no', 'field_name'])
-
-    for v_id_idx, v_id_df in findings_by_v_id_df.groupby(by='validation_id'):
-        v_head = v_id_df.iloc[0]
-        finding_json = {
-            'validation': {
-                'id': v_id_idx,
-                'fig_link': v_head.at['fig_link'],
-                'name': v_head.at['validation_name'],
-                'description': v_head.at['validation_desc'],
-                'severity': v_head.at['validation_severity'],
-            },
-            'records': [],
-        }
-        findings_json.append(finding_json)
-
-        for rec_idx, rec_df in v_id_df.groupby(by='record_no'):
-            record_json = {'record_no': rec_idx, 'fields': []}
-            finding_json['records'].append(record_json)
-
-            for field_idx, field_df in rec_df.groupby(by='field_name'):
-                field_head = field_df.iloc[0]
-                record_json['fields'].append({'name': field_idx, 'value': field_head.at['field_value']})
-
-    json_str = json.dumps(findings_json, indent=4)
-
-    return json_str
-
-
-=======
->>>>>>> 32c0074a
 @app.command()
 def describe() -> None:
     """
