"""Creates two DataFrameSchema objects by rendering the schema template
with validations listed in phase 1 and phase 2."""

from io import BytesIO

import pandas as pd
from pandera import DataFrameSchema
<<<<<<< HEAD
from pandera.errors import SchemaErrors

from .checks import SBLCheck
from .phase_validations import get_phase_1_and_2_validations
from .schema_template import get_template


def get_schemas(naics: dict, geoids: dict) -> (DataFrameSchema, DataFrameSchema):
    phase_1_template = get_template()
    phase_2_template = get_template()

    for col, validations in get_phase_1_and_2_validations(naics, geoids).items():
        phase_1_template[col].checks = validations["phase_1"]
        phase_2_template[col].checks = validations["phase_2"]

    phase_1_schema = DataFrameSchema(phase_1_template)
    phase_2_schema = DataFrameSchema(phase_2_template)

    return (phase_1_schema, phase_2_schema)


def validate(schema: DataFrameSchema, df: pd.DataFrame):
    """
    validate received dataframe with schema and return list of
    schema errors

    Args:
        schema (DataFrameSchema): schema to be used for validation
        df (pd.DataFrame): data parsed into dataframe

    Returns:
        list of schema error
    """
    findings = []
    try:
        schema(df, lazy=True)
    except SchemaErrors as errors:
        for schema_error in errors.schema_errors:
            error = schema_error["error"]
            check: SBLCheck = error.check
            column_name = error.schema.name

            fields: list[str] = [column_name]

            if hasattr(check, "name"):
                check_name: str = check.name

                if check.groupby:
                    fields += check.groupby  # type: ignore

                # This will either be a boolean series or a single bool
                check_output = error.check_output
            else:
                # This means this check's column has unique set to True.
                # we shouldn't be using Unique flag as it doesn't return series of
                # validation result .  it returns just a printout result string/txt
                raise AttributeError(f"{str(check)}")

            # Remove duplicates, but keep as `list` for JSON-friendliness
            fields = list(set(fields))

            if check_output is not None:
                # `check_output` must be sorted so its index lines up with `df`'s index
                check_output.sort_index(inplace=True)

                # Filter records using Pandas's boolean indexing, where all False values
                # get filtered out. The `~` does the inverse since it's actually the
                # False values we want to keep.
                # http://pandas.pydata.org/pandas-docs/stable/user_guide/indexing.html#boolean-indexing
                failed_check_fields_df = df[~check_output][fields].fillna("")

                # Create list of dicts representing the failed validations and the
                # associated field data for each invalid record.
                records = []
                for idx, row in failed_check_fields_df.iterrows():
                    record = {"number": idx + 1, "field_values": {}}
                    for field in fields:
                        record["field_values"][field] = row[field]
                    records.append(record)

                validation_findings = {
                    "validation": {
                        "id": check_name,
                        "description": check.description,
                        "fields": fields,
                        "severity": "warning" if check.warning else "error",
                    },
                    "records": records,
                }

                findings.append(validation_findings)

    return findings


def _validate_helper(
    phase1: DataFrameSchema, phase2: DataFrameSchema, df: pd.DataFrame
) -> list:
    phase1_findings = validate(phase1, df)
    if phase1_findings:
        return phase1_findings
    else:
        phase2_findings = validate(phase2, df)
        if phase2_findings:
            return phase2_findings
        else:
            return [{"response": "No validations errors or warnings"}]


def validate_data_list(
    phase1: DataFrameSchema, phase2: DataFrameSchema, data: dict
) -> list:
    """
    validate data-dictionary entries

    Args:
        phase1 (DataFrameSchema): phase 1 schema
        phase2 (DataFrameSchema): phase 2 schema
        data (dict): data dictionary

    Returns:
        list: list of error validation
    """
    df = pd.DataFrame.from_dict(data)
    return _validate_helper(phase1, phase2, df)


def validate_raw_csv(
    phase1: DataFrameSchema, phase2: DataFrameSchema, data: bytes
) -> list:
    """
    read raw csv bytes and validate them against
    phase 1 and phase 2 checks

    Args:
        phase1 (DataFrameSchema): phase 1 checks
        phase2 (DataFrameSchema): phase 2 checks
        data (bytes): csv bytes

    Returns:
        list: list of error checks
    """
    df = pd.read_csv(BytesIO(data), dtype=str, na_filter=False)
    return _validate_helper(phase1, phase2, df)
=======
from phase_validations import get_phase_1_and_2_validations_for_lei
from schema_template import get_template

# Get separate schema templates for phase 1 and 2


phase_1_template = get_template()
phase_2_template = get_template()


def get_schema_by_phase_for_lei(template: dict, phase: str, lei: str = None):
    for column, validations in get_phase_1_and_2_validations_for_lei(lei):
        template[column].checks = validations[phase]
    return DataFrameSchema(template)


def get_phase_1_schema_for_lei(lei: str = None):
    return get_schema_by_phase_for_lei(phase_1_template, "phase_1", lei)


def get_phase_2_schema_for_lei(lei: str = None):
    return get_schema_by_phase_for_lei(phase_2_template, "phase_2", lei)
>>>>>>> 30e46506
<|MERGE_RESOLUTION|>--- conflicted
+++ resolved
@@ -5,26 +5,42 @@
 
 import pandas as pd
 from pandera import DataFrameSchema
-<<<<<<< HEAD
 from pandera.errors import SchemaErrors
 
 from .checks import SBLCheck
-from .phase_validations import get_phase_1_and_2_validations
+from .phase_validations import get_phase_1_and_2_validations_for_lei
 from .schema_template import get_template
 
+# Get separate schema templates for phase 1 and 2
+phase_1_template = get_template()
+phase_2_template = get_template()
 
-def get_schemas(naics: dict, geoids: dict) -> (DataFrameSchema, DataFrameSchema):
-    phase_1_template = get_template()
-    phase_2_template = get_template()
 
-    for col, validations in get_phase_1_and_2_validations(naics, geoids).items():
-        phase_1_template[col].checks = validations["phase_1"]
-        phase_2_template[col].checks = validations["phase_2"]
-
-    phase_1_schema = DataFrameSchema(phase_1_template)
-    phase_2_schema = DataFrameSchema(phase_2_template)
+def get_schemas(
+    naics: dict, geoids: dict, lei: str = None
+) -> (DataFrameSchema, DataFrameSchema):
+    phase_1_schema = get_phase_1_schema_for_lei(naics, geoids, lei)
+    phase_2_schema = get_phase_2_schema_for_lei(naics, geoids, lei)
 
     return (phase_1_schema, phase_2_schema)
+
+
+def get_schema_by_phase_for_lei(
+    template: dict, phase: str, naics: dict, geoids: dict, lei: str = None
+):
+    for column, validations in get_phase_1_and_2_validations_for_lei(
+        naics, geoids, lei
+    ).items():
+        template[column].checks = validations[phase]
+    return DataFrameSchema(template)
+
+
+def get_phase_1_schema_for_lei(naics: dict, geoids: dict, lei: str = None):
+    return get_schema_by_phase_for_lei(phase_1_template, "phase_1", naics, geoids, lei)
+
+
+def get_phase_2_schema_for_lei(naics: dict, geoids: dict, lei: str = None):
+    return get_schema_by_phase_for_lei(phase_2_template, "phase_2", naics, geoids, lei)
 
 
 def validate(schema: DataFrameSchema, df: pd.DataFrame):
@@ -149,28 +165,4 @@
         list: list of error checks
     """
     df = pd.read_csv(BytesIO(data), dtype=str, na_filter=False)
-    return _validate_helper(phase1, phase2, df)
-=======
-from phase_validations import get_phase_1_and_2_validations_for_lei
-from schema_template import get_template
-
-# Get separate schema templates for phase 1 and 2
-
-
-phase_1_template = get_template()
-phase_2_template = get_template()
-
-
-def get_schema_by_phase_for_lei(template: dict, phase: str, lei: str = None):
-    for column, validations in get_phase_1_and_2_validations_for_lei(lei):
-        template[column].checks = validations[phase]
-    return DataFrameSchema(template)
-
-
-def get_phase_1_schema_for_lei(lei: str = None):
-    return get_schema_by_phase_for_lei(phase_1_template, "phase_1", lei)
-
-
-def get_phase_2_schema_for_lei(lei: str = None):
-    return get_schema_by_phase_for_lei(phase_2_template, "phase_2", lei)
->>>>>>> 30e46506
+    return _validate_helper(phase1, phase2, df)