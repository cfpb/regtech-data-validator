--- conflicted
+++ resolved
@@ -196,7 +196,6 @@
     values_count = len(ct_value.split(separator))
     return min_length <= values_count and values_count <= max_length
 
-<<<<<<< HEAD
 
 def invalid_date_value(
         date_value: str, start_date_value: str, end_date_value: str
@@ -239,7 +238,9 @@
             validation_holder.append(other_series.apply(lambda date: date >= before_date))
         except ValueError:
             validation_holder.append(other_series.apply(lambda v: False))
-=======
+    return pd.concat(validation_holder)
+
+
 def invalid_numeric_format(ct_value: str) -> bool:
     """
     function to check a string is a number
@@ -267,5 +268,4 @@
         elif received_values.isdisjoint(condition_values2):
             validation_holder.append(other_series != condition_value)
             
->>>>>>> 076a2454
     return pd.concat(validation_holder)