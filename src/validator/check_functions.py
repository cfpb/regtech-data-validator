"""A collection of custom check functions for the Pandera schema.

These are functions that are outside the scope of built in checks or 
functionality that is a too complex for a one-line lambda function.

We may wish to split this module into separate files if it grows to an
unwieldy size. For now we'll just use a single module.

The names of the check functions should be prefixed with the name of the
field or fields they validate."""


from datetime import datetime
from typing import Dict

import pandas as pd


def uli_ensure_each_record_begins_with_the_same_lei(ulis: pd.Series) -> bool:
    """Here's an example of an incomplete docstring. BAD BAD BAD!

    Args:
        ulis (pd.Series): _description_

    Returns:
        bool: _description_
    """

    # the lei is the first 20 characters of the supplied uli
    leis = ulis.apply(lambda s: s[:20])

    # there should only be a single lei present in the submission across
    # all records.
    return leis.nunique() == 1


def app_date_valid_yyyymmdd(date: str) -> bool:
    """Attempt datetime conversion.

    This checks whether the date string has the format %Y%m%d and
    ensures that the supplied date string can be converted to a datetime
    object. For example, 20221344 is invalid because there is no 13th
    month.

    Args:
        date (str): An input string ideally of the format yyyymmdd.

    Returns:
        bool: True indicates that the supplied date string was converted
            successfully to a datetime.datetime object without error.
    """

    try:
        datetime.strptime(date, "%Y%m%d")
        return True
    except ValueError:
        return False


def ct_credit_product_ff_blank_validity(
    grouped_data: Dict[int, pd.Series]
) -> pd.Series:
    """Checks the validity of the field `ct_credit_product_ff` based on
    the selection of `ct_credit_product`.

    The free form field should be blank unless 977 is selected.

    Args:
        grouped_data (Dict[int, pd.Series]): This is a mapping of values
            from ct_credit_product to a pd.Series containing all free
            form text entries supplied for the given value of the credit
            product field.

            Example: {977: pd.Series(["some text", "Some more text."]),
                      1: pd.Series(["", "", "I should be blank!"])}

    Returns:
        pd.Series: A boolean series specifying whether the value of
            ct_credit_product_ff is valid at the specified index.
    """

    # will hold individual boolean series to be concatenated at return
    validation_holder = []

    for ct_credit_product_value, ct_credit_product_ff_series in grouped_data.items():
        if ct_credit_product_value != 977:
            # free form text field should be blank for non 977 entries
            validation_holder.append(ct_credit_product_ff_series == "")
        else:
            # if 977 selected an explanation must be provided
            validation_holder.append(ct_credit_product_ff_series != "")

    return pd.concat(validation_holder)


<<<<<<< HEAD
def multi_invalid_number_of_values(
    grouped_data: Dict[str, pd.Series], max_length: int, separator: str = ";"
) -> pd.Series:
    # process internal series and return validations
    def _get_related_series_validations(value_count: int, series: pd.Series) -> dict:
        series_validations = {}
        for index, value in series.items():
            series_count = len(value.split(separator))
            series_validations[index] = (series_count + value_count) <= max_length
        return series_validations

=======
# helper function for multi_invalid_number_of_values:
# process series and return validations
def _get_related_series_validations(value_count: int, 
                                    series: pd.Series, 
                                    max_length: int, 
                                    separator: str = ";") -> dict:
    series_validations = {}
    for index, value in series.items():
        series_count = len(value.split(separator))
        series_validations[index] = (series_count + value_count) <= max_length
    return series_validations
    
def multi_invalid_number_of_values(
    grouped_data: Dict[str, pd.Series], max_length: int, separator: str = ";"
) -> pd.Series:
>>>>>>> 31ddb3af
    validation_holder = []
    items = grouped_data.items()

    for value, other_series in items:
        validation_holder.append(
            pd.Series(
                index=other_series.index,
                name=other_series.name,
<<<<<<< HEAD
                data=_get_related_series_validations(len(value.split(separator)), other_series),
=======
                data=_get_related_series_validations(
                    len(value.split(separator)), 
                    other_series, 
                    max_length),
>>>>>>> 31ddb3af
            )
        )

    return pd.concat(validation_holder)


def conditional_field_conflict(
    grouped_data: Dict[str, pd.Series],
    condition_value: str = "977",
    separator: str = ";",
) -> pd.Series:
    # will hold individual boolean series to be concatenated at return
    validation_holder = []
    for value, other_series in grouped_data.items():
        if condition_value in value.split(separator):
<<<<<<< HEAD
            # free form text field should NOT be blank if condition_value existed in list
=======
            # free form text should NOT be blank if condition_value existed in list
>>>>>>> 31ddb3af
            validation_holder.append(other_series != "")
        else:
            # free form should be blank if condition_value NOT existed in list
            validation_holder.append(other_series == "")
    return pd.concat(validation_holder)


def duplicates_in_field(ct_value: str, separator: str = ";") -> bool:
    values = ct_value.split(separator)
    return len(set(values)) == len(values)


def multi_value_field_restriction(
<<<<<<< HEAD
    ct_value: str, single_values: list[str], separator: str = ";"
) -> bool:
    ct_values_set = set(ct_value.split(separator))
    if (not any(v in ct_values_set for v in single_values)) or (
        len(ct_values_set) == 1 and single_values in ct_values_set
=======
    ct_value: str, single_value: str, separator: str = ";"
) -> bool:
    ct_values_set = set(ct_value.split(separator))
    if (single_value not in ct_values_set) or (
        len(ct_values_set) == 1 and single_value in ct_values_set
>>>>>>> 31ddb3af
    ):
        return True
    else:
        return False


def invalid_enum_value(
    ct_value: str, accepted_values: list[str], separator: str = ";"
) -> bool:
    ct_values_set = set(ct_value.split(separator))
    return ct_values_set.issubset(accepted_values)


def invalid_number_of_values(
    ct_value: str, min_length: int, max_length: int, separator: str = ";"
) -> bool:
    values_count = len(ct_value.split(separator))
    return min_length <= values_count and values_count <= max_length<|MERGE_RESOLUTION|>--- conflicted
+++ resolved
@@ -93,19 +93,6 @@
     return pd.concat(validation_holder)
 
 
-<<<<<<< HEAD
-def multi_invalid_number_of_values(
-    grouped_data: Dict[str, pd.Series], max_length: int, separator: str = ";"
-) -> pd.Series:
-    # process internal series and return validations
-    def _get_related_series_validations(value_count: int, series: pd.Series) -> dict:
-        series_validations = {}
-        for index, value in series.items():
-            series_count = len(value.split(separator))
-            series_validations[index] = (series_count + value_count) <= max_length
-        return series_validations
-
-=======
 # helper function for multi_invalid_number_of_values:
 # process series and return validations
 def _get_related_series_validations(value_count: int, 
@@ -121,7 +108,6 @@
 def multi_invalid_number_of_values(
     grouped_data: Dict[str, pd.Series], max_length: int, separator: str = ";"
 ) -> pd.Series:
->>>>>>> 31ddb3af
     validation_holder = []
     items = grouped_data.items()
 
@@ -130,14 +116,10 @@
             pd.Series(
                 index=other_series.index,
                 name=other_series.name,
-<<<<<<< HEAD
-                data=_get_related_series_validations(len(value.split(separator)), other_series),
-=======
                 data=_get_related_series_validations(
                     len(value.split(separator)), 
                     other_series, 
                     max_length),
->>>>>>> 31ddb3af
             )
         )
 
@@ -153,11 +135,7 @@
     validation_holder = []
     for value, other_series in grouped_data.items():
         if condition_value in value.split(separator):
-<<<<<<< HEAD
-            # free form text field should NOT be blank if condition_value existed in list
-=======
             # free form text should NOT be blank if condition_value existed in list
->>>>>>> 31ddb3af
             validation_holder.append(other_series != "")
         else:
             # free form should be blank if condition_value NOT existed in list
@@ -171,19 +149,11 @@
 
 
 def multi_value_field_restriction(
-<<<<<<< HEAD
     ct_value: str, single_values: list[str], separator: str = ";"
 ) -> bool:
     ct_values_set = set(ct_value.split(separator))
     if (not any(v in ct_values_set for v in single_values)) or (
         len(ct_values_set) == 1 and single_values in ct_values_set
-=======
-    ct_value: str, single_value: str, separator: str = ";"
-) -> bool:
-    ct_values_set = set(ct_value.split(separator))
-    if (single_value not in ct_values_set) or (
-        len(ct_values_set) == 1 and single_value in ct_values_set
->>>>>>> 31ddb3af
     ):
         return True
     else:
