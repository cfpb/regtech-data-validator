--- conflicted
+++ resolved
@@ -295,11 +295,7 @@
     return pd.concat(validation_holder)
 
 
-<<<<<<< HEAD
-def valid_numeric_format(ct_value: str) -> bool:
-=======
 def is_number(ct_value: str) -> bool:
->>>>>>> 88ca76cf
     """
     function to check a string is a number
     return True if value is number , False if value is not number
