"""Create a Pandera SBLAR DataFrameSchema object.

Refer to the Pandera documentation for details. 
https://pandera.readthedocs.io/en/stable/dataframe_schemas.html

The only major modification from native Pandera is the use of custom
Check classes to differentiate between warnings and errors. """

from check_functions import (conditional_field_conflict, duplicates_in_field,
                             invalid_enum_value, invalid_number_of_values,
                             multi_invalid_number_of_values,
<<<<<<< HEAD
                             multi_value_field_restriction,
                             date_valid_yyyymmdd)
=======
                             multi_value_field_restriction)

>>>>>>> 8c44f220
from checks import SBLCheck
from pandera import Column, DataFrameSchema

sblar_schema = DataFrameSchema(
    {
        "uid": Column(
            str,
            title="Field 1: Unique identifier",
            checks=[],
        ),
        "app_date": Column(
            str,
            title="Field 2: Application date",
            checks=[],
        ),
        "app_method": Column(
            str,
            title="Field 3: Application method",
            checks=[],
        ),
        "app_recipient": Column(
            str,
            title="Field 4: Application recipient",
            checks=[
                SBLCheck(
                    invalid_enum_value,
                    name="app_recipient.invalid_enum_value",
                    description="‘Application recipient’ must equal 1 or 2",
                    element_wise=True,
                    accepted_values=[
                        "1",
                        "2",
                    ],
                ),
            ],
        ),

        "ct_credit_product": Column(
            str,
            title="Field 5: Credit product",
            checks=[],
        ),
        "ct_credit_product_ff": Column(
            str,
            title="Field 6: Free-form text field for other credit products",
            checks=[],
        ),
        "ct_guarantee": Column(
            str,
            title="Field 7: Type of guarantee",
            checks=[
                SBLCheck(
                    invalid_number_of_values,
                    name="ct_guarantee.invalid_number_of_values",
                    description=(
                        "‘Type of guarantee’ must contain at least one and at"
                        " most five values, separated by semicolons."
                    ),
                    element_wise=True,
                    min_length=1,
                    max_length=5,
                ),
                SBLCheck(
                    duplicates_in_field,
                    warning=True,
                    name="ct_guarantee.duplicates_in_field",
                    description=(
                        "‘Type of guarantee’ should not contain "
                        "duplicated values."
                    ),
                    element_wise=True,
                ),
                SBLCheck(
                    multi_value_field_restriction,
                    warning=True,
                    name="ct_guarantee.multi_value_field_restriction",
                    description=(
                        "When ‘type of guarantee’ contains 999 (no guarantee),"
                        " ‘type of guarantee’ should not contain more than one"
                        " value."
                    ),
                    element_wise=True,
                    single_values={"999"},
                ),
                SBLCheck(
                    invalid_enum_value,
                    name="ct_guarantee.invalid_enum_value",
                    description=(
                        "Each value in ‘type of guarantee’ (separated by "
                        " semicolons) must equal 1, 2, 3, 4, 5, 6, 7, 8,"
                        " 9, 10, 11, 977, or 999."
                    ),
                    element_wise=True,
                    accepted_values=[
                        "1",
                        "2",
                        "3",
                        "4",
                        "5",
                        "6",
                        "7",
                        "8",
                        "9",
                        "10",
                        "11",
                        "977",
                        "999",
                    ],
                ),
            ],
        ),
        "ct_guarantee_ff": Column(
            str,
            title="Field 8: Free-form text field for other guarantee",
            checks=[
                SBLCheck.str_length(
                    0,
                    300,
                    name="ct_guarantee_ff.invalid_text_length",
                    description=(
                        "‘Free-form text field for other guarantee’ must not "
                        "exceed 300 characters in length"
                    ),
                ),
                SBLCheck(
                    conditional_field_conflict,
                    name="ct_guarantee_ff.conditional_field_conflict",
                    description=(
                        "When ‘type of guarantee’ does not contain 977 (other), "
                        "‘free-form text field for other guarantee’ must be blank. "
                        "When ‘type of guarantee’ contains 977, ‘free-form text field"
                        " for other guarantee’ must not be blank."
                    ),
                    groupby="ct_guarantee",
                    condition_value="977",
                ),
                SBLCheck(
                    multi_invalid_number_of_values,
                    warning=True,
                    name="ct_guarantee_ff.multi_invalid_number_of_values",
                    description=(
                        "‘Type of guarantee’ and ‘free-form text field for other "
                        "guarantee‘ combined should not contain more than five values. "
                        "Code 977 (other), within 'type of guarantee', does not count "
                        "toward the maximum number of values for the purpose of this "
                        "validation check."
                    ),
                    groupby="ct_guarantee",
                    max_length=5,
                ),      
            ],
        ),
        "ct_loan_term_flag": Column(
            str,
            title="Field 9: Loan term: NA/NP flag",
            checks=[],
        ),
        "ct_loan_term": Column(
            str,
            title="Field 10: Loan term",
            checks=[],
        ),
        "credit_purpose": Column(
            str,
            title="Field 11: Credit purpose",
            checks=[
                SBLCheck(
                    invalid_enum_value,
                    name="credit_purpose.invalid_enum_value",
                    description=(
                        "Each value in ‘credit purpose’ (separated by "
                        " semicolons) must equal 1, 2, 3, 4, 5, 6, 7, 8,"
                        " 9, 10, 11, 977, 988, or 999."
                    ),
                    element_wise=True,
                    accepted_values=[
                        "1",
                        "2",
                        "3",
                        "4",
                        "5",
                        "6",
                        "7",
                        "8",
                        "9",
                        "10",
                        "11",
                        "977",
                        "988",
                        "999",
                    ],
                ),
                SBLCheck(
                    invalid_number_of_values,
                    name="credit_purpose.invalid_number_of_values",
                    description=(
                        "‘Credit purpose’ must contain at least one and at"
                        " most three values, separated by semicolons."
                    ),
                    element_wise=True,
                    min_length=1,
                    max_length=3,
                ),
                SBLCheck(
                    multi_value_field_restriction,
                    warning=True,
                    name="credit_purpose.multi_value_field_restriction",
                    description=(
                        "When ‘credit purpose’ contains 988 or 999,"
                        " ‘credit purpose’ should not contain more than one"
                        " value."
                    ),
                    element_wise=True,
                    single_values={
                        "988",
                        "999",
                    }
                ),
                SBLCheck(
                    duplicates_in_field,
                    warning=True,
                    name="credit_purpose.duplicates_in_field",
                    description=(
                        "‘Credit purpose’ should not contain "
                        " duplicated values."
                    ),
                    element_wise=True,
                ),
            ],
        ),
        "credit_purpose_ff": Column(
            str,
            title="Field 12: Free-form text field for other credit purpose",
            checks=[
                SBLCheck.str_length(
                    0,
                    300,
                    name="credit_purpose_ff.invalid_text_length",
                    description=(
                        "‘Free-form text field for other credit purpose’ "
                        " must not exceed 300 characters in length"
                    ),
                ),
                SBLCheck(
                    conditional_field_conflict,
                    name="credit_purpose_ff.conditional_field_conflict",
                    description=(
                        "When ‘credit purpose’ does not contain 977 (other), ‘free-form text field for other credit purpose’ "
                        " must be blank. When ‘credit purpose’ contains 977, ‘free-form text field for other credit purpose’ "
                        " must not be blank."
                    ),
                    groupby="credit_purpose",
                    condition_value="977",
                ),
                SBLCheck(
                    invalid_number_of_values,
                    name="credit_purpose_ff.invalid_number_of_values",
                    description=(
                        "‘Other Credit purpose’ must not contain more "
                        " than one other credit purpose."
                    ),
                    element_wise=True,
                    min_length=0,
                    max_length=1,
                ),
            ],
        ),
        "amount_applied_for_flag": Column(
            str,
            title="Field 13: Amount applied for: NA/NP flag",
            checks=[],
        ),
        "amount_applied_for": Column(
            str,
            title="Field 14: Amount applied for",
            checks=[],
        ),
        "amount_approved": Column(
            str,
            title="Field 15: Amount approved or originated",
            checks=[],
        ),
        "action_taken": Column(
            str,
            title="Field 16: Action taken",
            checks=[
                    SBLCheck(
                        invalid_enum_value,
                        name="action_taken.invalid_enum_value",
                        description="‘Action taken’ must equal 1, 2, 3, 4, or 5.",
                        element_wise=True,
                        accepted_values=[
                            "1",
                            "2",
                            "3",
                            "4",
                            "5",
                        ],
                    ),
                ],
        ),
        "action_taken_date": Column(
            str,
            title="Field 17: Action taken date",
            checks=[
                SBLCheck(
                    date_valid_yyyymmdd,
                    name="action_taken_date.date_valid_yyyymmdd",
                    description=(
                        "'Action taken date' must be a real calendar"
                        " date using YYYYMMDD format"
                    ),
                    element_wise=True,
                ),
            ],
        ),
        "denial_reasons": Column(
            str,
            title="Field 18: Denial reason(s)",
            checks=[],
        ),
        "denial_reasons_ff": Column(
            str,
            title="Field 19: Free-form text field for other denial reason(s)",
            checks=[],
        ),
        "pricing_interest_rate_type": Column(
            str,
            title="Field 20: Interest rate type",
            checks=[],
        ),
        "pricing_init_rate_period": Column(
            str,
            title="Field 21: Initial rate period",
            checks=[],
        ),
        "pricing_fixed_rate": Column(
            str,
            title="Field 22: Fixed rate: interest rate",
            checks=[],
        ),
        "pricing_var_margin": Column(
            str,
            title="Field 23: Variable rate transaction: margin",
            checks=[],
        ),
        "pricing_var_index_name": Column(
            str,
            title="Field 24: Variable rate transaction: index name",
            checks=[],
        ),
        "pricing_var_index_name_ff": Column(
            str,
            title="Field 25: Variable rate transaction: index name: other",
            checks=[],
        ),
        "pricing_var_index_value": Column(
            str,
            title="Field 26: Variable rate transaction: index value",
            checks=[],
        ),
        "pricing_origination_charges": Column(
            str,
            title="Field 27: Total origination charges",
            checks=[],
        ),
        "pricing_broker_fees": Column(
            str,
            title="Field 28: Amount of total broker fees",
            checks=[],
        ),
        "pricing_initial_charges": Column(
            str,
            title="Field 29: Initial annual charges",
            checks=[],
        ),
        "pricing_mca_addcost_flag": Column(
            str,
            title=(
                "Field 30: MCA/sales-based: additional cost for merchant cash "
                "advances or other sales-based financing: NA flag"
            ),
            checks=[],
        ),
        "pricing_mca_addcost": Column(
            str,
            title=(
                "Field 31: MCA/sales-based: additional cost for merchant cash ",
                "advances or other sales-based financing",
            ),
            checks=[],
        ),
        "pricing_prepenalty_allowed": Column(
            str,
            title="Field 32: Prepayment penalty could be imposed",
            checks=[],
        ),
        "pricing_prepenalty_exists": Column(
            str,
            title="Field 33: Prepayment penalty exists",
            checks=[],
        ),
        "census_tract_adr_type": Column(
            str,
            title="Field 34: Type of address",
            checks=[],
        ),
        "census_tract_number": Column(
            str,
            title="Field 35: Tract number",
            checks=[],
        ),
        "gross_annual_revenue_flag": Column(
            str,
            title="Field 36: Gross annual revenue: NP flag",
            checks=[],
        ),
        "gross_annual_revenue": Column(
            str,
            title="Field 37: Gross annual revenue",
            checks=[],
        ),
        "naics_code_flag": Column(
            str,
            title=(
                "Field 38: North American Industry Classification System (NAICS)"
                "code: NP flag"
            ),
            checks=[],
        ),
        "naics_code": Column(
            str,
            title=(
                "Field 39: North American Industry Classification" "System (NAICS) code"
            ),
            checks=[],
        ),
        "number_of_workers": Column(
            str,
            title="Field 40: Number of workers",
            checks=[],
        ),
        "time_in_business_type": Column(
            str,
            title="Field 41: Type of response",
            checks=[],
        ),
        "time_in_business": Column(
            str,
            title="Field 42: Time in business",
            checks=[],
        ),
        "business_ownership_status": Column(
            str,
            title="Field 43: Business ownership status",
            checks=[],
        ),
        "num_principal_owners_flag": Column(
            str,
            title="Field 44: Number of principal owners: NP flag",
            checks=[],
        ),
        "num_principal_owners": Column(
            str,
            title="Field 45: Number of principal owners",
            checks=[],
        ),
        "po_1_ethnicity": Column(
            str,
            title="Field 46: Ethnicity of principal owner 1",
            checks=[],
        ),
        "po_1_ethnicity_ff": Column(
            str,
            title=(
                "Field 47: Ethnicity of principal owner 1: free-form text field for"
                "other Hispanic or Latino ethnicity"
            ),
            checks=[],
        ),
        "po_1_race": Column(
            str,
            title="Field 48: Race of principal owner 1",
            checks=[],
        ),
        "po_1_race_anai_ff": Column(
            str,
            title=(
                "Field 49: Race of principal owner 1: free-form text field for"
                "American Indian or Alaska Native Enrolled or Principal Tribe"
            ),
            checks=[],
        ),
        "po_1_race_asian_ff": Column(
            str,
            title=(
                "Field 50: Race of principal owner 1: free-form text field for other"
                "Asian race"
            ),
            checks=[],
        ),
        "po_1_race_baa_ff": Column(
            str,
            title=(
                "Field 51: Race of principal owner 1: free-form text field for other"
                "Black or African American race"
            ),
            checks=[],
        ),
        "po_1_race_pi_ff": Column(
            str,
            title=(
                "Field 52: Race of principal owner 1: free-form text field for other"
                "Pacific Islander race"
            ),
            checks=[],
        ),
        "po_1_gender_flag": Column(
            str,
            title="Field 53: Sex/gender of principal owner 1: NP flag",
            checks=[],
        ),
        "po_1_gender_ff": Column(
            str,
            title=(
                "Field 54: Sex/gender of principal owner 1: free-form text field for"
                "self-identified sex/gender"
            ),
            checks=[],
        ),
        "po_2_ethnicity": Column(
            str,
            title="Field 55: Ethnicity of principal owner 2",
            checks=[],
        ),
        "po_2_ethnicity_ff": Column(
            str,
            title=(
                "Field 56: Ethnicity of principal owner 2: free-form text field for"
                "other Hispanic or Latino ethnicity"
            ),
            checks=[],
        ),
        "po_2_race": Column(
            str,
            title="Field 57: Race of principal owner 2",
            checks=[],
        ),
        "po_2_race_anai_ff": Column(
            str,
            title=(
                "Field 58: Race of principal owner 2: free-form text field for"
                "American Indian or Alaska Native Enrolled or Principal Tribe"
            ),
            checks=[],
        ),
        "po_2_race_asian_ff": Column(
            str,
            title=(
                "Field 59: Race of principal owner 2: free-form text field for other"
                "Asian race"
            ),
            checks=[],
        ),
        "po_2_race_baa_ff": Column(
            str,
            title=(
                "Field 60: Race of principal owner 2: free-form text field for other"
                "Black or African American race"
            ),
            checks=[],
        ),
        "po_2_race_pi_ff": Column(
            str,
            title=(
                "Field 61: Race of principal owner 2: free-form text field for other"
                "Pacific Islander race"
            ),
            checks=[],
        ),
        "po_2_gender_flag": Column(
            str,
            title="Field 62: Sex/gender of principal owner 2: NP flag",
            checks=[],
        ),
        "po_2_gender_ff": Column(
            str,
            title=(
                "Field 63: Sex/gender of principal owner 2: free-form text field for"
                "self-identified sex/gender"
            ),
            checks=[],
        ),
        "po_3_ethnicity": Column(
            str,
            title="Field 64: Ethnicity of principal owner 3",
            checks=[],
        ),
        "po_3_ethnicity_ff": Column(
            str,
            title=(
                "Field 65: Ethnicity of principal owner 3: free-form text field for"
                "other Hispanic or Latino ethnicity"
            ),
            checks=[],
        ),
        "po_3_race": Column(
            str,
            title="Field 66: Race of principal owner 3",
            checks=[],
        ),
        "po_3_race_anai_ff": Column(
            str,
            title=(
                "Field 67: Race of principal owner 3: free-form text field for"
                "American Indian or Alaska Native Enrolled or Principal Tribe"
            ),
            checks=[],
        ),
        "po_3_race_asian_ff": Column(
            str,
            title=(
                "Field 68: Race of principal owner 3: free-form text field for other"
                "Asian race"
            ),
            checks=[],
        ),
        "po_3_race_baa_ff": Column(
            str,
            title=(
                "Field 69: Race of principal owner 3: free-form text field for other"
                "Black or African American race"
            ),
            checks=[],
        ),
        "po_3_race_pi_ff": Column(
            str,
            title=(
                "Field 70: Race of principal owner 3: free-form text field for other"
                "Pacific Islander race"
            ),
            checks=[],
        ),
        "po_3_gender_flag": Column(
            str,
            title="Field 71: Sex/gender of principal owner 3: NP flag",
            checks=[],
        ),
        "po_3_gender_ff": Column(
            str,
            title=(
                "Field 72: Sex/gender of principal owner 3: free-form text field for"
                "self-identified sex/gender"
            ),
            checks=[],
        ),
        "po_4_ethnicity": Column(
            str,
            title="Field 73: Ethnicity of principal owner 4",
            checks=[],
        ),
        "po_4_ethnicity_ff": Column(
            str,
            title=(
                "Field 74: Ethnicity of principal owner 4: free-form text field for"
                "other Hispanic or Latino ethnicity"
            ),
            checks=[],
        ),
        "po_4_race": Column(
            str,
            title="Field 75: Race of principal owner 4",
            checks=[],
        ),
        "po_4_race_anai_ff": Column(
            str,
            title=(
                "Field 76: Race of principal owner 4: free-form text field for"
                "American Indian or Alaska Native Enrolled or Principal Tribe"
            ),
            checks=[],
        ),
        "po_4_race_asian_ff": Column(
            str,
            title=(
                "Field 77: Race of principal owner 4: free-form text field for other"
                "Asian race"
            ),
            checks=[],
        ),
        "po_4_race_baa_ff": Column(
            str,
            title=(
                "Field 78: Race of principal owner 4: free-form text field for other"
                "Black or African American race"
            ),
            checks=[],
        ),
        "po_4_race_pi_ff": Column(
            str,
            title=(
                "Field 79: Race of principal owner 4: free-form text field for other"
                "Pacific Islander race"
            ),
            checks=[],
        ),
        "po_4_gender_flag": Column(
            str,
            title="Field 80: Sex/gender of principal owner 4: NP flag",
            checks=[],
        ),
        "po_4_gender_ff": Column(
            str,
            title=(
                "Field 81: Sex/gender of principal owner 4: free-form text field for"
                "self-identified sex/gender"
            ),
            checks=[],
        ),
    }
)<|MERGE_RESOLUTION|>--- conflicted
+++ resolved
@@ -9,13 +9,8 @@
 from check_functions import (conditional_field_conflict, duplicates_in_field,
                              invalid_enum_value, invalid_number_of_values,
                              multi_invalid_number_of_values,
-<<<<<<< HEAD
                              multi_value_field_restriction,
                              date_valid_yyyymmdd)
-=======
-                             multi_value_field_restriction)
-
->>>>>>> 8c44f220
 from checks import SBLCheck
 from pandera import Column, DataFrameSchema
 
