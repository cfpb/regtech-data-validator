--- conflicted
+++ resolved
@@ -10,13 +10,9 @@
                              enum_value_conflict, invalid_enum_value,
                              invalid_number_of_values, invalid_numeric_format,
                              multi_invalid_number_of_values,
-<<<<<<< HEAD
                              multi_value_field_restriction,
                              invalid_date_format, invalid_date_value,
                              date_value_conflict)
-=======
-                             multi_value_field_restriction)
->>>>>>> 076a2454
 from checks import SBLCheck
 from pandera import Column, DataFrameSchema
 
