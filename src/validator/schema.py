"""Create a Pandera SBLAR DataFrameSchema object.

Refer to the Pandera documentation for details. 
https://pandera.readthedocs.io/en/stable/dataframe_schemas.html

The only major modification from native Pandera is the use of custom
Check classes to differentiate between warnings and errors. """

<<<<<<< HEAD
from check_functions import (has_correct_length,
                             has_no_conditional_field_conflict,
                             has_valid_enum_pair, has_valid_fieldset_pair,
                             has_valid_format,
                             has_valid_multi_field_value_count,
                             has_valid_value_count, is_date, is_date_after,
                             is_date_before_in_days, is_date_in_range,
                             is_greater_than, is_greater_than_or_equal_to,
                             is_less_than, is_number, is_unique_column,
                             is_unique_in_field, is_valid_code, is_valid_enum,
                             meets_multi_value_field_restriction)
=======
import global_data
from check_functions import (
    has_correct_length,
    has_no_conditional_field_conflict,
    has_valid_enum_pair,
    has_valid_fieldset_pair,
    has_valid_format,
    has_valid_multi_field_value_count,
    has_valid_value_count,
    is_date,
    is_date_after,
    is_date_before_in_days,
    is_date_in_range,
    is_greater_than,
    is_greater_than_or_equal_to,
    is_less_than,
    is_number,
    is_unique_column,
    is_unique_in_field,
    is_valid_code,
    is_valid_enum,
    meets_multi_value_field_restriction,
    string_contains,
)
>>>>>>> 30e46506
from checks import SBLCheck
from pandera import Column, DataFrameSchema


<<<<<<< HEAD
def get_sblar_schema(naics: dict, geoids: dict):
=======
# read and populate global census geoids (this should be called only once)
global_data.read_geoids()


def get_schema_for_lei(lei: str):
>>>>>>> 30e46506
    return DataFrameSchema(
        {
            "uid": Column(
                str,
                title="Field 1: Unique identifier",
                checks=[
                    SBLCheck.str_length(
                        21,
                        45,
                        name="uid.invalid_text_length",
                        description=(
                            "'Unique identifier' must be at least 21 characters "
                            "in length and at most 45 characters in length."
                        ),
                    ),
                    SBLCheck(
                        has_valid_format,
                        name="uid.invalid_text_pattern",
                        description=(
                            "'Unique identifier' may contain any combination of "
                            "numbers and/or uppercase letters (i.e., 0-9 and A-Z), "
                            "and must not contain any other characters."
                        ),
                        element_wise=True,
                        regex="^[A-Z0-9]+$",
                    ),
                    SBLCheck(
                        is_unique_column,
                        name="uid.duplicates_in_dataset",
                        description=(
                            "Any 'unique identifier' may not be used in more than one "
                            "record within a small business lending application register."
                        ),
                        groupby="uid",
                    ),
<<<<<<< HEAD
=======
                    SBLCheck(
                        string_contains,
                        name="uid.invalid_uid_lei",
                        description=(
                            "The first 20 characters of the 'unique identifier' should match "
                            "the Legal Entity Identifier (LEI) for the financial institution."
                        ),
                        element_wise=True,
                        containing_value=lei,
                        end_idx=20,
                    ),
>>>>>>> 30e46506
                ],
            ),
            "app_date": Column(
                str,
                title="Field 2: Application date",
                checks=[
                    SBLCheck(
                        is_date,
                        name="app_date.invalid_date_format",
                        description=(
                            "'Application date' must be a real calendar "
                            "date using YYYYMMDD format."
                        ),
                        element_wise=True,
                    ),
                ],
            ),
            "app_method": Column(
                str,
                title="Field 3: Application method",
                checks=[
                    SBLCheck(
                        is_valid_enum,
                        name="app_method.invalid_enum_value",
                        description="'Application method' must equal 1, 2, 3, or 4.",
                        element_wise=True,
                        accepted_values=[
                            "1",
                            "2",
                            "3",
                            "4",
                        ],
                    ),
                ],
            ),
            "app_recipient": Column(
                str,
                title="Field 4: Application recipient",
                checks=[
                    SBLCheck(
                        is_valid_enum,
                        name="app_recipient.invalid_enum_value",
                        description="'Application recipient' must equal 1 or 2",
                        element_wise=True,
                        accepted_values=[
                            "1",
                            "2",
                        ],
                    ),
                ],
            ),
            "ct_credit_product": Column(
                str,
                title="Field 5: Credit product",
                checks=[
                    SBLCheck(
                        is_valid_enum,
                        name="ct_credit_product.invalid_enum_value",
                        description=(
                            "'Credit product' must equal 1, 2, 3, 4, 5, 6, 7, 8, "
                            "977, or 988."
                        ),
                        element_wise=True,
                        accepted_values=[
                            "1",
                            "2",
                            "3",
                            "4",
                            "5",
                            "6",
                            "7",
                            "8",
                            "977",
                            "988",
                        ],
                    ),
                ],
            ),
            "ct_credit_product_ff": Column(
                str,
                title="Field 6: Free-form text field for other credit products",
                nullable=True,
                checks=[
                    SBLCheck.str_length(
                        0,
                        300,
                        name="ct_credit_product_ff.invalid_text_length",
                        description=(
                            "'Free-form text field for other credit products' "
                            "must not exceed 300 characters in length."
                        ),
                    ),
                    SBLCheck(
                        has_no_conditional_field_conflict,
                        name="ct_credit_product_ff.conditional_field_conflict",
                        description=(
                            "When 'credit product' does not equal 977 (other), 'free-form"
                            " text field for other credit products' must be blank."
                            "When 'credit product' equals 977, 'free-form text field "
                            "for other credit products' must not be blank."
                        ),
                        groupby="ct_credit_product",
                        condition_values={"977"},
                    ),
                ],
            ),
            "ct_guarantee": Column(
                str,
                title="Field 7: Type of guarantee",
                nullable=True,
                checks=[
                    SBLCheck(
                        has_valid_value_count,
                        name="ct_guarantee.invalid_number_of_values",
                        description=(
                            "'Type of guarantee' must contain at least one and at"
                            " most five values, separated by semicolons."
                        ),
                        element_wise=True,
                        min_length=1,
                        max_length=5,
                    ),
                    SBLCheck(
                        is_unique_in_field,
                        warning=True,
                        name="ct_guarantee.duplicates_in_field",
                        description=(
<<<<<<< HEAD
                            "'Type of guarantee' should not contain " "duplicated values."
=======
                            "'Type of guarantee' should not contain "
                            "duplicated values."
>>>>>>> 30e46506
                        ),
                        element_wise=True,
                    ),
                    SBLCheck(
                        meets_multi_value_field_restriction,
                        warning=True,
                        name="ct_guarantee.multi_value_field_restriction",
                        description=(
                            "When 'type of guarantee' contains 999 (no guarantee),"
                            " 'type of guarantee' should not contain more than one"
                            " value."
                        ),
                        element_wise=True,
                        single_values={"999"},
                    ),
                    SBLCheck(
                        is_valid_enum,
                        name="ct_guarantee.invalid_enum_value",
                        description=(
                            "Each value in 'type of guarantee' (separated by "
                            " semicolons) must equal 1, 2, 3, 4, 5, 6, 7, 8,"
                            " 9, 10, 11, 977, or 999."
                        ),
                        element_wise=True,
                        accepted_values=[
                            "1",
                            "2",
                            "3",
                            "4",
                            "5",
                            "6",
                            "7",
                            "8",
                            "9",
                            "10",
                            "11",
                            "977",
                            "999",
                        ],
                    ),
                ],
            ),
            "ct_guarantee_ff": Column(
                str,
                title="Field 8: Free-form text field for other guarantee",
                nullable=True,
                checks=[
                    SBLCheck.str_length(
                        0,
                        300,
                        name="ct_guarantee_ff.invalid_text_length",
                        description=(
                            "'Free-form text field for other guarantee' must not "
                            "exceed 300 characters in length"
                        ),
                    ),
                    SBLCheck(
                        has_no_conditional_field_conflict,
                        name="ct_guarantee_ff.conditional_field_conflict",
                        description=(
                            "When 'type of guarantee' does not contain 977 (other), "
                            "'free-form text field for other guarantee' must be blank. "
                            "When 'type of guarantee' contains 977, 'free-form text field"
                            " for other guarantee' must not be blank."
                        ),
                        groupby="ct_guarantee",
                        condition_values={"977"},
                    ),
                    SBLCheck(
                        has_valid_multi_field_value_count,
                        warning=True,
                        name="ct_guarantee_ff.multi_invalid_number_of_values",
                        description=(
                            "'Type of guarantee' and 'free-form text field for other "
                            "guarantee' combined should not contain more than five values. "
                            "Code 977 (other), within 'type of guarantee', does not count "
                            "toward the maximum number of values for the purpose of this "
                            "validation check."
                        ),
                        groupby="ct_guarantee",
                        ignored_values={"977"},
                        max_length=5,
                    ),
                ],
            ),
            "ct_loan_term_flag": Column(
                str,
                title="Field 9: Loan term: NA/NP flag",
                checks=[
                    SBLCheck(
                        is_valid_enum,
                        name="ct_loan_term_flag.invalid_enum_value",
                        description=(
                            "Each value in 'Loan term: NA/NP flag' (separated by "
                            " semicolons) must equal 900, 988, or 999."
                        ),
                        element_wise=True,
                        accepted_values=[
                            "900",
                            "988",
                            "999",
                        ],
                    ),
                    SBLCheck(
                        has_valid_enum_pair,
                        name="ct_loan_term_flag.enum_value_conflict",
                        description=(
                            "When 'credit product' equals 1 (term loan - unsecured) or 2"
                            "(term loan - secured), 'loan term: NA/NP flag' must not equal"
                            "999 (not applicable)."
                            "When 'credit product' equals 988 (not provided by applicant "
                            "and otherwise undetermined), 'loan term: NA/NP flag' must"
                            "equal 999."
                        ),
                        groupby="ct_credit_product",
                        conditions=[
                            {
                                "condition_values": {"1", "2"},
                                "is_equal_condition": True,
                                "target_value": "999",
                                "should_equal_target": False,
                            },
                            {
                                "condition_values": {"988"},
                                "is_equal_condition": True,
                                "target_value": "999",
                                "should_equal_target": True,
                            },
                        ],
                    ),
                ],
            ),
            "ct_loan_term": Column(
                str,
                title="Field 10: Loan term",
                nullable=True,
                checks=[
                    SBLCheck(
                        has_no_conditional_field_conflict,
                        name="ct_loan_term.conditional_field_conflict",
                        description=(
                            "When 'loan term: NA/NP flag' does not equal 900 (applicable "
                            "and reported), 'loan term' must be blank. When 'loan term:"
                            "NA/NP flag' equals 900, 'loan term' must not be blank."
                        ),
                        groupby="ct_loan_term_flag",
                        condition_values={"900"},
                    ),
                    SBLCheck(
                        is_number,
                        name="ct_loan_term.invalid_numeric_format",
                        description="When present, 'loan term' must be a whole number.",
                        element_wise=True,
                        accept_blank=True,
                    ),
                    SBLCheck(
                        is_greater_than_or_equal_to,
                        name="ct_loan_term.invalid_numeric_value",
                        description=(
                            "When present, 'loan term' must be greater than or equal"
                            "to 1."
                        ),
                        element_wise=True,
                        min_value="1",
                        accept_blank=True,
                    ),
                    SBLCheck(
                        is_less_than,
                        name="ct_loan_term.unreasonable_numeric_value",
                        description=(
                            "When present, 'loan term' should be less than 1200"
                            "(100 years)."
                        ),
                        element_wise=True,
                        max_value="1200",
                        accept_blank=True,
                    ),
                ],
            ),
            "credit_purpose": Column(
                str,
                title="Field 11: Credit purpose",
                checks=[
                    SBLCheck(
                        is_valid_enum,
                        name="credit_purpose.invalid_enum_value",
                        description=(
                            "Each value in 'credit purpose' (separated by "
                            " semicolons) must equal 1, 2, 3, 4, 5, 6, 7, 8,"
                            " 9, 10, 11, 977, 988, or 999."
                        ),
                        element_wise=True,
                        accepted_values=[
                            "1",
                            "2",
                            "3",
                            "4",
                            "5",
                            "6",
                            "7",
                            "8",
                            "9",
                            "10",
                            "11",
                            "977",
                            "988",
                            "999",
                        ],
                    ),
                    SBLCheck(
                        has_valid_value_count,
                        name="credit_purpose.invalid_number_of_values",
                        description=(
                            "'Credit purpose' must contain at least one and at"
                            " most three values, separated by semicolons."
                        ),
                        element_wise=True,
                        min_length=1,
                        max_length=3,
                    ),
                    SBLCheck(
                        meets_multi_value_field_restriction,
                        warning=True,
                        name="credit_purpose.multi_value_field_restriction",
                        description=(
                            "When 'credit purpose' contains 988 or 999,"
                            " 'credit purpose' should not contain more than one"
                            " value."
                        ),
                        element_wise=True,
                        single_values={
                            "988",
                            "999",
                        },
                    ),
                    SBLCheck(
                        is_unique_in_field,
                        warning=True,
                        name="credit_purpose.duplicates_in_field",
                        description=(
                            "'Credit purpose' should not contain " " duplicated values."
                        ),
                        element_wise=True,
                    ),
                ],
            ),
            "credit_purpose_ff": Column(
                str,
                title="Field 12: Free-form text field for other credit purpose",
                nullable=True,
                checks=[
                    SBLCheck.str_length(
                        0,
                        300,
                        name="credit_purpose_ff.invalid_text_length",
                        description=(
                            "'Free-form text field for other credit purpose' "
                            " must not exceed 300 characters in length"
                        ),
                    ),
                    SBLCheck(
                        has_no_conditional_field_conflict,
                        name="credit_purpose_ff.conditional_field_conflict",
                        description=(
                            "When 'credit purpose' does not contain 977 (other),"
                            "'free-form text field for other credit purpose' must be blank."
                            "When 'credit purpose' contains 977, 'free-form text field for"
                            "other credit purpose' must not be blank."
                        ),
                        groupby="credit_purpose",
                        condition_values={"977"},
                    ),
                    SBLCheck(
                        has_valid_value_count,
                        name="credit_purpose_ff.invalid_number_of_values",
                        description=(
                            "'Other Credit purpose' must not contain more "
                            " than one other credit purpose."
                        ),
                        element_wise=True,
                        min_length=0,
                        max_length=1,
                    ),
                ],
            ),
            "amount_applied_for_flag": Column(
                str,
                title="Field 13: Amount applied for: NA/NP flag",
                checks=[
                    SBLCheck(
                        is_valid_enum,
                        name="amount_applied_for_flag.invalid_enum_value",
                        description=(
                            "'Amount applied For: NA/NP flag' must equal 900, 988, or 999."
                        ),
                        element_wise=True,
                        accepted_values=[
                            "900",
                            "988",
                            "999",
                        ],
                    ),
                ],
            ),
            "amount_applied_for": Column(
                str,
                title="Field 14: Amount applied for",
                nullable=True,
                checks=[
                    SBLCheck(
                        has_no_conditional_field_conflict,
                        name="amount_applied_for.conditional_field_conflict",
                        description=(
                            "When 'amount applied for: NA/NP flag' does not equal 900 "
                            "(applicable and reported), 'amount applied for' must be blank."
                            "When 'amount applied for: NA/NP flag' equals 900, "
                            "'amount applied for' must not be blank."
                        ),
                        groupby="amount_applied_for_flag",
                        condition_values={"900"},
                    ),
                    SBLCheck(
                        is_number,
                        name="amount_applied_for.invalid_numeric_format",
                        description=(
<<<<<<< HEAD
                            "When present, 'amount applied for' must be a numeric" "value."
=======
                            "When present, 'amount applied for' must be a numeric"
                            "value."
>>>>>>> 30e46506
                        ),
                        element_wise=True,
                        accept_blank=True,
                    ),
                    SBLCheck(
                        is_greater_than,
                        name="amount_applied_for.invalid_numeric_value",
                        description=(
                            "When present, 'amount applied for' must be greater than 0."
                        ),
                        element_wise=True,
                        min_value="0",
                        accept_blank=True,
                    ),
                ],
            ),
            "amount_approved": Column(
                str,
                title="Field 15: Amount approved or originated",
                nullable=True,
                checks=[
                    SBLCheck(
                        is_number,
                        name="amount_approved.invalid_numeric_format",
                        description=(
                            "When present, 'amount approved or originated' "
                            "must be a numeric value."
                        ),
                        element_wise=True,
                        accept_blank=True,
                    ),
                    SBLCheck(
                        is_greater_than,
                        name="amount_approved.invalid_numeric_value",
                        description=(
                            "When present, 'amount approved or originated' "
                            "must be greater than 0."
                        ),
                        element_wise=True,
                        min_value="0",
                        accept_blank=True,
                    ),
                    SBLCheck(
                        has_no_conditional_field_conflict,
                        name="amount_approved.conditional_field_conflict",
                        description=(
                            "When 'action taken' does not equal 1 (originated) "
                            "or 2 (approved but not accepted), 'amount approved "
                            " or originated' must be blank. When 'action taken' "
                            "equals 1 or 2, 'amount approved or originated' must "
                            "not be blank."
                        ),
                        groupby="action_taken",
                        condition_values={"1", "2"},
                    ),
                ],
            ),
            "action_taken": Column(
                str,
                title="Field 16: Action taken",
                checks=[
                    SBLCheck(
                        is_valid_enum,
                        name="action_taken.invalid_enum_value",
                        description="'Action taken' must equal 1, 2, 3, 4, or 5.",
                        element_wise=True,
                        accepted_values=[
                            "1",
                            "2",
                            "3",
                            "4",
                            "5",
                        ],
                    ),
                    SBLCheck(
                        has_valid_fieldset_pair,
                        name="pricing_all.conditional_fieldset_conflict",
                        description=(
                            "When 'action taken' equals 3 (denied), "
                            "4 (withdrawn by applicant), or 5 "
                            "(incomplete), the following fields must"
                            " all equal 999 (not applicable): "
                            "'Interest rate type', 'MCA/sales-based: "
                            "additional cost for merchant cash advances"
                            " or other sales-based financing: NA flag', "
                            "'Prepayment penalty could be imposed', "
                            "'Prepayment penalty exists'). And the "
                            " following fields must all be blank: "
                            "'Total origination charges', 'Amount of "
                            "total broker fees', 'Initial annual charges'"
                        ),
                        groupby=[
                            "pricing_interest_rate_type",
                            "pricing_mca_addcost_flag",
                            "pricing_prepenalty_allowed",
                            "pricing_prepenalty_exists",
                            "pricing_origination_charges",
                            "pricing_broker_fees",
                            "pricing_initial_charges",
                        ],
                        condition_values=["3", "4", "5"],
                        should_fieldset_key_equal_to={
                            "pricing_interest_rate_type": (0, True, "999"),
                            "pricing_mca_addcost_flag": (1, True, "999"),
                            "pricing_prepenalty_allowed": (2, True, "999"),
                            "pricing_prepenalty_exists": (3, True, "999"),
                            "pricing_origination_charges": (4, True, ""),
                            "pricing_broker_fees": (5, True, ""),
                            "pricing_initial_charges": (6, True, ""),
                        },
                    ),
                    SBLCheck(
                        has_valid_fieldset_pair,
                        name="pricing_charges.conditional_fieldset_conflict",
                        description=(
                            "When 'action taken' equals 1 (originated)"
                            " or 2 (approved but not accepted), the "
                            "following fields all must not be blank: "
                            "'Total origination charges', 'Amount of "
                            "total broker fees', 'Initial annual "
                            "charges'. And the following fields must "
                            "not equal 999 (not applicable): 'Prepayment "
                            "penalty could be imposed', 'Prepayment "
                            "penalty exists'"
                        ),
                        groupby=[
                            "pricing_origination_charges",
                            "pricing_broker_fees",
                            "pricing_initial_charges",
                            "pricing_prepenalty_allowed",
                            "pricing_prepenalty_exists",
                        ],
                        condition_values=["1", "2"],
                        should_fieldset_key_equal_to={
                            "pricing_origination_charges": (0, False, ""),
                            "pricing_broker_fees": (1, False, ""),
                            "pricing_initial_charges": (2, False, ""),
                            "pricing_prepenalty_allowed": (3, False, "999"),
                            "pricing_prepenalty_exists": (4, False, "999"),
                        },
                    ),
                ],
            ),
            "action_taken_date": Column(
                str,
                title="Field 17: Action taken date",
                checks=[
                    SBLCheck(
                        is_date,
                        name="action_taken_date.invalid_date_format",
                        description=(
                            "'Action taken date' must be a real calendar"
                            " date using YYYYMMDD format."
                        ),
                        element_wise=True,
                    ),
                    SBLCheck(
                        is_date_in_range,
                        name="action_taken_date.invalid_date_value",
                        description=(
                            "The date indicated by 'action taken date' must occur"
                            " within the current reporting period:"
                            " October 1, 2024 to December 31, 2024."
                        ),
                        element_wise=True,
                        start_date_value="20241001",
                        end_date_value="20241231",
                    ),
                    SBLCheck(
                        is_date_after,
                        name="action_taken_date.date_value_conflict",
                        description=(
                            "The date indicated by 'action taken date'"
                            " must occur on or after 'application date'."
                        ),
                        groupby="app_date",
                    ),
                    SBLCheck(
                        is_date_before_in_days,
                        name="action_taken_date.unreasonable_date_value",
                        description=(
                            "The date indicated by 'application date' should"
                            " generally be less than two years (730 days) before"
                            " 'action taken date'."
                        ),
                        groupby="app_date",
                        days_value=730,
                    ),
                ],
            ),
            "denial_reasons": Column(
                str,
                title="Field 18: Denial reason(s)",
                checks=[
                    SBLCheck(
                        is_valid_enum,
                        name="denial_reasons.invalid_enum_value",
                        description=(
                            "Each value in 'denial reason(s)' (separated by semicolons)"
                            "must equal 1, 2, 3, 4, 5, 6, 7, 8, 9, 977, or 999."
                        ),
                        element_wise=True,
                        accepted_values=[
                            "1",
                            "2",
                            "3",
                            "4",
                            "5",
                            "6",
                            "7",
                            "8",
                            "9",
                            "977",
                            "999",
                        ],
                    ),
                    SBLCheck(
                        has_valid_value_count,
                        name="denial_reasons.invalid_number_of_values",
                        description=(
                            "'Denial reason(s)' must contain at least one and at most four"
                            "values, separated by semicolons."
                        ),
                        element_wise=True,
                        min_length=1,
                        max_length=4,
                    ),
                    SBLCheck(
                        has_valid_enum_pair,
                        name="denial_reasons.enum_value_conflict",
                        description=(
                            "When 'action taken' equals 3, 'denial reason(s)' must not"
                            "contain 999. When 'action taken' does not equal 3, 'denial"
                            "reason(s)' must equal 999."
                        ),
                        groupby="action_taken",
                        conditions=[
                            {
                                "condition_values": {"3"},
                                "is_equal_condition": True,
                                "target_value": "999",
                                "should_equal_target": False,
                            },
                            {
                                "condition_values": {"3"},
                                "is_equal_condition": False,
                                "target_value": "999",
                                "should_equal_target": True,
                            },
                        ],
                    ),
                    SBLCheck(
                        meets_multi_value_field_restriction,
                        warning=True,
                        name="denial_reasons.multi_value_field_restriction",
                        description=(
                            "When 'denial reason(s)' contains 999 (not applicable),"
                            "'denial reason(s)' should not contain more than one value."
                        ),
                        element_wise=True,
                        single_values={"999"},
                    ),
                    SBLCheck(
                        is_unique_in_field,
                        warning=True,
                        name="denial_reasons.duplicates_in_field",
                        description=(
                            "'Denial reason(s)' should not contain duplicated values."
                        ),
                        element_wise=True,
                    ),
                ],
            ),
            "denial_reasons_ff": Column(
                str,
                title="Field 19: Free-form text field for other denial reason(s)",
                nullable=True,
                checks=[
                    SBLCheck.str_length(
                        min_value=0,
                        max_value=300,
                        name="denial_reasons_ff.invalid_text_length",
                        description=(
                            "'Free-form text field for other denial reason(s)'"
                            "must not exceed 300 characters in length."
                        ),
                    ),
                    SBLCheck(
                        has_no_conditional_field_conflict,
                        name="denial_reasons_ff.conditional_field_conflict",
                        description=(
                            "When 'denial reason(s)' does not contain 977 (other), field"
                            "'free-form text field for other denial reason(s)' must be"
                            "blank. When 'denial reason(s)' contains 977, 'free-form text"
                            "field for other denial reason(s)' must not be blank."
                        ),
                        groupby="denial_reasons",
                        condition_values={"977"},
                    ),
                ],
            ),
            "pricing_interest_rate_type": Column(
                str,
                title="Field 20: Interest rate type",
                checks=[
                    SBLCheck(
                        is_valid_enum,
                        name="pricing_interest_rate_type.invalid_enum_value",
                        description=(
                            "Each value in 'Interest rate type' (separated by "
                            " semicolons) Must equal 1, 2, 3, 4, 5, 6, or 999"
                        ),
                        element_wise=True,
                        accepted_values=[
                            "1",
                            "2",
                            "3",
                            "4",
                            "5",
                            "6",
                            "999",
                        ],
                    ),
                ],
            ),
            "pricing_init_rate_period": Column(
                str,
                title="Field 21: Initial rate period",
                nullable=True,
                checks=[
                    SBLCheck(
                        has_no_conditional_field_conflict,
                        name="pricing_init_rate_period.conditional_field_conflict",
                        description=(
                            "When 'interest rate type' does not equal 3 (initial rate "
                            "period > 12 months, variable interest), 4 (initial rate "
                            "period > 12 months, fixed interest), 5 (initial rate period "
                            "<= 12 months, variable interest), or 6 (initial rate period "
                            "<= 12 months, fixed interest), 'initial rate period' must "
                            "be blank. When 'interest rate type' equals 3, 4, 5, or 6, "
                            "'initial rate period' must not be blank"
                        ),
                        groupby="pricing_interest_rate_type",
                        condition_values={"3", "4", "5", "6"},
                    ),
                    SBLCheck(
                        is_number,
                        name="pricing_init_rate_period.invalid_numeric_format",
                        description=(
                            "When present, 'initial rate period' must be a whole number.",
                        ),
                        element_wise=True,
                        accept_blank=True,
                    ),
                    SBLCheck(
                        is_greater_than,
                        name="pricing_init_rate_period.invalid_numeric_value",
                        description=(
                            "When present, 'initial rate period' must be greater than 0",
                        ),
                        element_wise=True,
                        min_value="0",
                        accept_blank=True,
                    ),
                ],
            ),
            "pricing_fixed_rate": Column(
                str,
                title="Field 22: Fixed rate: interest rate",
                nullable=True,
                checks=[
                    SBLCheck(
                        is_number,
                        name="pricing_fixed_rate.invalid_numeric_format",
                        description=(
                            "When present, 'fixed rate: interest rate'"
                            " must be a numeric value."
                        ),
                        element_wise=True,
                        accept_blank=True,
                    ),
                    SBLCheck(
                        has_no_conditional_field_conflict,
                        name="pricing_fixed_rate.conditional_field_conflict",
                        description=(
                            "When 'interest rate type' does not equal 2"
                            " (fixed interest rate, no initial rate period),"
                            " 4 (initial rate period > 12 months, fixed interest"
                            " rate), or 6 (initial rate period <= 12 months, fixed"
                            " interest rate), 'fixed rate: interest rate' must be"
                            " blank. When 'interest rate type' equals 2, 4, or 6,"
                            " 'fixed rate: interest rate' must not be blank."
                        ),
                        groupby="pricing_interest_rate_type",
                        condition_values={"2", "4", "6"},
                    ),
                    SBLCheck(
                        is_greater_than,
                        name="pricing_fixed_rate.unreasonable_numeric_value",
                        description=(
                            "When present, 'fixed rate: interest rate'"
                            " should generally be greater than 0.1."
                        ),
                        element_wise=True,
                        min_value="0.1",
                        accept_blank=True,
                    ),
                ],
            ),
            "pricing_adj_margin": Column(
                str,
                title="Field 23: Adjustable rate transaction: margin",
                nullable=True,
                checks=[
                    SBLCheck(
                        is_number,
                        name="pricing_adj_margin.invalid_numeric_format",
                        description=(
                            "When present, 'adjustable rate transaction:"
                            " margin' must be a numeric value."
                        ),
                        element_wise=True,
                        accept_blank=True,
                    ),
                    SBLCheck(
                        has_no_conditional_field_conflict,
                        name="pricing_adj_margin.conditional_field_conflict",
                        description=(
                            "When 'interest rate type' does not equal 1"
                            " (adjustable interest rate, no initial rate period), 3 "
                            "(initial rate period > 12 months, adjustable interest rate),"
                            " or 5 (initial rate period <= 12 months, variable interest"
                            " rate), 'adjustable rate transaction: margin' must be blank."
                            " When 'interest rate type' equals 1, 3, or 5, 'variable"
                            " rate transaction: margin' must not be blank."
                        ),
                        groupby="pricing_interest_rate_type",
                        condition_values={"1", "3", "5"},
                    ),
                    SBLCheck(
                        is_greater_than,
                        name="pricing_adj_margin.unreasonable_numeric_value",
                        description=(
                            "When present, 'adjustable rate transaction:"
                            " margin' should generally be greater than 0.1."
                        ),
                        element_wise=True,
                        min_value="0.1",
                        accept_blank=True,
                    ),
                ],
            ),
            "pricing_adj_index_name": Column(
                str,
                title="Field 24: Adjustable rate transaction: index name",
                checks=[
                    SBLCheck(
                        is_valid_enum,
                        name="pricing_adj_index_name.invalid_enum_value",
                        description=(
                            "'Adjustable rate transaction: index name' must equal 1, 2, 3,"
                            " 4, 5, 6, 7, 8, 9, 10, 977, or 999."
                        ),
                        element_wise=True,
                        accepted_values=[
                            "1",
                            "2",
                            "3",
                            "4",
                            "5",
                            "6",
                            "7",
                            "8",
                            "9",
                            "10",
                            "977",
                            "999",
                        ],
                    ),
                    SBLCheck(
                        has_valid_enum_pair,
                        name="pricing_adj_index_name.enum_value_conflict",
                        description=(
                            "When 'interest rate type' does not equal 1 (variable interest"
                            "rate, no initial rate period), 3 (initial rate period > 12"
                            "months, adjustable interest rate), or 5 (initial rate"
                            "period <= 12 months, adjustable interest rate), 'adjustable"
                            " rate transaction: index name' must equal 999."
                            "When 'interest rate type' equals 1, 3, or 5, 'adjustable rate"
                            "transaction: index name' must not equal 999."
                        ),
                        groupby="pricing_interest_rate_type",
                        conditions=[
                            {
                                "condition_values": {"1", "3", "5"},
                                "is_equal_condition": False,
                                "target_value": "999",
                                "should_equal_target": True,
                            },
                            {
                                "condition_values": {"1", "3", "5"},
                                "is_equal_condition": True,
                                "target_value": "999",
                                "should_equal_target": False,
                            },
                        ],
                    ),
                ],
            ),
            "pricing_adj_index_name_ff": Column(
                str,
                title="Field 25: Adjustable rate transaction: index name: other",
                nullable=True,
                checks=[
                    SBLCheck.str_length(
                        min_value=0,
                        max_value=300,
                        name="pricing_adj_index_name_ff.invalid_text_length",
                        description=(
                            "'Adjustable rate transaction: index name: other' must "
                            "not exceed 300 characters in length."
                        ),
                    ),
                    SBLCheck(
                        has_no_conditional_field_conflict,
                        name="pricing_adj_index_name_ff.conditional_field_conflict",
                        description=(
                            "When 'adjustable rate transaction: index name' does not equal"
                            "977 (other), 'adjustable rate transaction: index name: other'"
                            "must be blank."
                            "When 'adjustable rate transaction: index name' equals 977,"
                            "'adjustable rate transaction: index name: other' must not be"
                            "blank."
                        ),
                        groupby="pricing_adj_index_name",
                        condition_values={"977"},
                    ),
                ],
            ),
            "pricing_adj_index_value": Column(
                str,
                title="Field 26: Adjustable rate transaction: index value",
                checks=[
                    SBLCheck(
                        is_number,
                        name="pricing_adj_index_value.invalid_numeric_format",
                        description="When present, 'adjustable rate transaction:"
                        " index value' must be a numeric value.",
                        element_wise=True,
                        accept_blank=True,
                    ),
                    SBLCheck(
                        has_no_conditional_field_conflict,
                        name="pricing_adj_index_value.conditional_field_conflict",
                        description=(
                            "When 'interest rate type' does not equal 1 (variable"
                            " interest rate, no initial rate period),"
                            " or 3 (initial rate period > 12 months, variable interest"
                            " rate), 'adjustable rate transaction: index value' must be"
                            " blank. When 'interest rate type' equals 1 or 3,"
                            " 'adjustable rate transaction: index value' must not be blank."
                        ),
                        groupby="pricing_interest_rate_type",
                        condition_values={"1", "3"},
                    ),
                ],
            ),
            "pricing_origination_charges": Column(
                str,
                title="Field 27: Total origination charges",
                nullable=True,
                checks=[
                    SBLCheck(
                        is_number,
                        name="pricing_origination_charges.invalid_numeric_format",
                        description=(
                            "When present, 'total origination charges' must be a numeric",
                            "value.",
                        ),
                        element_wise=True,
                        accept_blank=True,
                    ),
                ],
            ),
            "pricing_broker_fees": Column(
                str,
                title="Field 28: Amount of total broker fees",
                nullable=True,
                checks=[
                    SBLCheck(
                        is_number,
                        name="pricing_broker_fees.invalid_numeric_format",
                        description=(
                            "When present, 'amount of total broker fees' must be a",
                            "numeric value.",
                        ),
                        element_wise=True,
                        accept_blank=True,
                    ),
                ],
            ),
            "pricing_initial_charges": Column(
                str,
                title="Field 29: Initial annual charges",
                nullable=True,
                checks=[
                    SBLCheck(
                        is_number,
                        name="pricing_initial_charges.invalid_numeric_format",
                        description=(
                            "When present, 'initial annual charges' must be a"
                            "numeric value."
                        ),
                        element_wise=True,
                        accept_blank=True,
                    ),
                ],
            ),
            "pricing_mca_addcost_flag": Column(
                str,
                title=(
                    "Field 30: MCA/sales-based: additional cost for merchant cash "
                    "advances or other sales-based financing: NA flag"
                ),
                checks=[
                    SBLCheck(
                        is_valid_enum,
                        name="pricing_mca_addcost_flag.invalid_enum_value",
                        description=(
                            "'MCA/sales-based: additional cost for merchant cash "
                            "advances or other sales-based financing: NA flag' "
                            "must equal 900 or 999."
                        ),
                        element_wise=True,
                        accepted_values=[
                            "900",
                            "999",
                        ],
                    ),
                    SBLCheck(
                        has_valid_enum_pair,
                        name="pricing_mca_addcost_flag.enum_value_conflict",
                        description=(
                            "When 'credit product' does not equal 7 (merchant cash "
                            "advance), 8 (other sales-based financing transaction) "
                            "or 977 (other), 'MCA/sales-based: additional cost for "
                            "merchant cash advances or other sales-based financing: "
                            "NA flag' must be 999 (not applicable)."
                        ),
                        groupby="ct_credit_product",
                        conditions=[
                            {
                                "condition_values": {"7", "8", "977"},
                                "is_equal_condition": False,
                                "target_value": "999",
                                "should_equal_target": True,
                            }
                        ],
                    ),
                ],
            ),
            "pricing_mca_addcost": Column(
                str,
                title=(
                    "Field 31: MCA/sales-based: additional cost for merchant cash ",
                    "advances or other sales-based financing",
                ),
                checks=[
                    SBLCheck(
                        has_no_conditional_field_conflict,
                        name="pricing_mca_addcost.conditional_field_conflict",
                        description=(
                            "When 'MCA/sales-based: additional cost for merchant "
                            "cash advances or other sales-based financing: NA flag' "
                            "does not equal 900 (applicable), 'MCA/sales-based: "
                            "additional cost for merchant cash advances or other "
                            "sales-based financing' must be blank. When 'MCA/sales-based: "
                            "additional cost for merchant cash advances or other "
                            "sales-based financing: NA flag' equals 900, MCA/sales-based: "
                            "additional cost for merchant cash advances or other "
                            "sales-based financing’ must not be blank."
                        ),
                        groupby="pricing_mca_addcost_flag",
                        condition_values={"900"},
                    ),
                    SBLCheck(
                        is_number,
                        name="pricing_mca_addcost.invalid_numeric_format",
                        description=(
                            "When present, 'MCA/sales-based: additional cost for "
                            "merchant cash advances or other sales-based financing' "
                            "must be a numeric value"
                        ),
                        element_wise=True,
                        accept_blank=True,
                    ),
                ],
            ),
            "pricing_prepenalty_allowed": Column(
                str,
                title="Field 32: Prepayment penalty could be imposed",
                checks=[
                    SBLCheck(
                        is_valid_enum,
                        name="pricing_prepenalty_allowed.invalid_enum_value",
                        description=(
                            "'Prepayment penalty could be imposed' must equal 1, 2, or 999."
                        ),
                        element_wise=True,
                        accepted_values=[
                            "1",
                            "2",
                            "999",
                        ],
                    ),
                ],
            ),
            "pricing_prepenalty_exists": Column(
                str,
                title="Field 33: Prepayment penalty exists",
                checks=[
                    SBLCheck(
                        is_valid_enum,
                        name="pricing_prepenalty_exists.invalid_enum_value",
                        description="'Prepayment penalty exists' must equal 1, 2, or 999.",
                        element_wise=True,
                        accepted_values=[
                            "1",
                            "2",
                            "999",
                        ],
                    ),
                ],
            ),
            "census_tract_adr_type": Column(
                str,
                title="Field 34: Type of address",
                checks=[
                    SBLCheck(
                        is_valid_enum,
                        name="census_tract_adr_type.invalid_enum_value",
                        description=(
                            "'Census tract: type of address' must equal 1, 2, 3, or 988."
                        ),
                        element_wise=True,
                        accepted_values=[
                            "1",
                            "2",
                            "3",
                            "988",
                        ],
                    ),
                ],
            ),
            "census_tract_number": Column(
                str,
                title="Field 35: Tract number",
                nullable=True,
                checks=[
                    SBLCheck(
                        has_correct_length,
                        name="census_tract_number.invalid_text_length",
                        description=(
                            "When present, 'census tract: tract number' must "
                            "be a GEOID with exactly 11 digits."
                        ),
                        element_wise=True,
                        accepted_length=11,
                        accept_blank=True,
                    ),
                    SBLCheck(
                        has_valid_enum_pair,
                        name="census_tract_number.conditional_field_conflict",
                        description=(
                            "When 'census tract: type of address' equals 988 (not "
                            "provided by applicant and otherwise undetermined), "
                            "'census tract: tract number' must be blank."
                            "When 'census tract: type of address' equals 1 (address"
                            " or location where the loan proceeds will principally "
                            "be applied), 2 (address or location of borrower's main "
                            "office or headquarters), or 3 (another address or "
                            "location associated with the applicant), 'census tract:"
                            " tract number' must not be blank."
                        ),
                        groupby="census_tract_adr_type",
                        conditions=[
                            {
                                "condition_values": {"1", "2", "3"},
                                "is_equal_condition": True,
                                "target_value": "",
                                "should_equal_target": False,
                            },
                            {
                                "condition_values": {"988"},
                                "is_equal_condition": True,
                                "target_value": "",
                                "should_equal_target": True,
                            },
                        ],
                    ),
                    SBLCheck(
                        is_valid_code,
                        name="census_tract_number.invalid_geoid",
                        description=(
                            "When present, 'census tract: tract number' "
                            "should be a valid census tract GEOID as defined "
                            "by the U.S. Census Bureau."
                        ),
                        element_wise=True,
                        accept_blank=True,
<<<<<<< HEAD
                        codes=geoids,
=======
                        codes=global_data.census_geoids,
>>>>>>> 30e46506
                    ),
                ],
            ),
            "gross_annual_revenue_flag": Column(
                str,
                title="Field 36: Gross annual revenue: NP flag",
                checks=[
                    SBLCheck(
                        is_valid_enum,
                        name="gross_annual_revenue_flag.invalid_enum_value",
                        description=(
                            "'Gross annual revenue: NP flag' must equal 900 or 988."
                        ),
                        element_wise=True,
                        accepted_values=[
                            "900",
                            "988",
                        ],
                    ),
                ],
            ),
            "gross_annual_revenue": Column(
                str,
                title="Field 37: Gross annual revenue",
                nullable=True,
                checks=[
                    SBLCheck(
                        is_number,
                        name="gross_annual_revenue.invalid_numeric_format",
                        description=(
                            "When present, 'gross annual revenue' must be a numeric value."
                        ),
                        element_wise=True,
                        accept_blank=True,
                    ),
                    SBLCheck(
                        has_no_conditional_field_conflict,
                        name="gross_annual_revenue.conditional_field_conflict",
                        description=(
                            "When 'gross annual revenue: NP flag' does not equal 900 "
                            "(reported), 'gross annual revenue' must be blank. When "
                            "'gross annual revenue: NP flag' equals 900, "
                            "'gross annual revenue' must not be blank."
                        ),
                        groupby="gross_annual_revenue_flag",
                        condition_values={"900"},
                    ),
                ],
            ),
            "naics_code_flag": Column(
                str,
                title=(
                    "Field 38: North American Industry Classification System (NAICS)"
                    "code: NP flag"
                ),
                checks=[
                    SBLCheck(
                        is_valid_enum,
                        name="naics_code_flag.invalid_enum_value",
                        description=(
                            "'North American Industry Classification System (NAICS) "
                            "code: NP flag' must equal 900 or 988."
                        ),
                        element_wise=True,
                        accepted_values=[
                            "900",
                            "988",
                        ],
                    ),
                ],
            ),
            "naics_code": Column(
                str,
                title=(
<<<<<<< HEAD
                    "Field 39: North American Industry Classification" "System (NAICS) code"
=======
                    "Field 39: North American Industry Classification"
                    "System (NAICS) code"
>>>>>>> 30e46506
                ),
                nullable=True,
                checks=[
                    SBLCheck(
                        is_number,
                        name="naics_code.invalid_naics_format",
                        description=(
                            "'North American Industry Classification System "
                            "(NAICS) code' may only contain numeric characters."
                        ),
                        element_wise=True,
                        accept_blank=True,
                    ),
                    SBLCheck(
                        has_correct_length,
                        name="naics_code.invalid_text_length",
                        description=(
                            "When present, 'North American Industry Classification System "
                            "(NAICS) code' must be three digits in length."
                        ),
                        element_wise=True,
                        accepted_length=3,
                        accept_blank=True,
                    ),
                    SBLCheck(
                        is_valid_code,
                        name="naics_code.invalid_naics_value",
                        description=(
                            "When present, 'North American Industry Classification System "
                            "(NAICS) code' should be a valid NAICS code."
                        ),
                        element_wise=True,
                        accept_blank=True,
<<<<<<< HEAD
                        codes=naics,
=======
                        codes=global_data.naics_codes,
>>>>>>> 30e46506
                    ),
                    SBLCheck(
                        has_no_conditional_field_conflict,
                        name="naics_code.conditional_field_conflict",
                        description=(
                            "When 'North American Industry Classification System (NAICS) "
                            " code: NP flag' does not equal 900 (reported), 'North American"
                            " Industry Classification System (NAICS) code' must be blank."
                            "When 'North American Industry Classification System (NAICS) "
                            "code: NP flag' equals 900, 'North American Industry "
                            "Classification System (NAICS) code' must not be blank."
                        ),
                        groupby="naics_code_flag",
                        condition_values={"900"},
                    ),
                ],
            ),
            "number_of_workers": Column(
                str,
                title="Field 40: Number of workers",
                checks=[
                    SBLCheck(
                        is_valid_enum,
                        name="number_of_workers.invalid_enum_value",
                        description=(
                            "'Number of workers' must equal 1, 2, 3, 4, 5, 6, 7, 8, 9,"
                            " or 988."
                        ),
                        element_wise=True,
                        accepted_values=[
                            "1",
                            "2",
                            "3",
                            "4",
                            "5",
                            "6",
                            "7",
                            "8",
                            "9",
                            "988",
                        ],
                    ),
                ],
            ),
            "time_in_business_type": Column(
                str,
                title="Field 41: Type of response",
                checks=[
                    SBLCheck(
                        is_valid_enum,
                        name="time_in_business_type.invalid_enum_value",
                        description=(
                            "'Time in business: type of response'"
                            " must equal 1, 2, 3, or 988."
                        ),
                        element_wise=True,
                        accepted_values=[
                            "1",
                            "2",
                            "3",
                            "988",
                        ],
                    ),
                ],
            ),
            "time_in_business": Column(
                str,
                title="Field 42: Time in business",
                nullable=True,
                checks=[
                    SBLCheck(
                        is_number,
                        name="time_in_business.invalid_numeric_format",
                        description=(
                            "When present, 'time in business' must be a whole number."
                        ),
                        element_wise=True,
                        accept_blank=True,
                    ),
                    SBLCheck(
                        is_greater_than_or_equal_to,
                        name="time_in_business.invalid_numeric_value",
                        description=(
                            "When present, 'time in business'"
                            " must be greater than or equal to 0.",
                        ),
                        element_wise=True,
                        min_value="0",
                        accept_blank=True,
                    ),
                    SBLCheck(
                        has_no_conditional_field_conflict,
                        name="time_in_business.conditional_field_conflict",
                        description=(
                            "When 'time in business: type of response' does not"
                            " equal 1 (the number of years an applicant has been"
                            " in business is collected or obtained by the financial"
                            " institution), 'time in business' must be blank. When"
                            " 'time in business: type of response' equals 1,"
                            " 'time in business' must not be blank."
                        ),
                        groupby="time_in_business_type",
                        condition_values={"1"},
                    ),
                ],
            ),
            "business_ownership_status": Column(
                str,
                title="Field 43: Business ownership status",
                checks=[
                    SBLCheck(
                        is_valid_enum,
                        name="business_ownership_status.invalid_enum_value",
                        description=(
                            "Each value in 'business ownership status'"
                            " (separated by semicolons) must equal 1, 2, 3,"
                            " 955, 966, or 988."
                        ),
                        element_wise=True,
                        accepted_values=[
                            "1",
                            "2",
                            "3",
                            "955",
                            "966",
                            "988",
                        ],
                    ),
                    SBLCheck(
                        has_valid_value_count,
                        name="business_ownership_status.invalid_number_of_values",
                        description=(
                            "'Business ownership status' must"
                            " contain at least one value."
                        ),
                        element_wise=True,
                        min_length=1,
                    ),
                    SBLCheck(
                        is_unique_in_field,
                        warning=True,
                        name="business_ownership_status.duplicates_in_field",
                        description=(
                            "'Business ownership status' should"
                            " not contain duplicated values."
                        ),
                        element_wise=True,
                    ),
                    SBLCheck(
                        meets_multi_value_field_restriction,
                        warning=True,
                        name="business_ownership_status.multi_value_field_restriction",
                        description=(
                            "When 'business ownership status' contains 966"
                            " (the applicant responded that they did not wish"
                            " to provide this information) or 988 (not provided"
                            " by applicant), 'business ownership status' should"
                            " not contain more than one value."
                        ),
                        element_wise=True,
                        single_values={"966", "988"},
                    ),
                ],
            ),
            "num_principal_owners_flag": Column(
                str,
                title="Field 44: Number of principal owners: NP flag",
                checks=[
                    SBLCheck(
                        is_valid_enum,
                        name="num_principal_owners_flag.invalid_enum_value",
                        description=(
                            "'Number of principal owners: NP flag' must equal 900 or 988."
                        ),
                        element_wise=True,
                        accepted_values=[
                            "900",
                            "988",
                        ],
                    ),
                ],
            ),
            "num_principal_owners": Column(
                str,
                title="Field 45: Number of principal owners",
                nullable=True,
                checks=[
                    SBLCheck(
                        is_valid_enum,
                        name="num_principal_owners.invalid_enum_value",
                        description=(
                            "When present, 'number of principal owners' must equal "
                            "0, 1, 2, 3, or 4."
                        ),
                        element_wise=True,
                        accepted_values=["0", "1", "2", "3", "4"],
                        accept_blank=True,
                    ),
                    SBLCheck(
                        has_no_conditional_field_conflict,
                        name="num_principal_owners.conditional_field_conflict",
                        description=(
                            "When 'number of principal owners: NP flag' does not equal 900 "
                            "(reported), 'number of principal owners' must be blank."
                            "When 'number of principal owners: NP flag' equals 900, "
                            "'number of principal owners' must not be blank."
                        ),
                        groupby="num_principal_owners_flag",
                        condition_values={"900"},
                    ),
                    SBLCheck(
                        has_valid_fieldset_pair,
                        name="po_demographics_0.conditional_fieldset_conflict",
                        description=(
                            "When 'number of principal owners' equals 0 or is blank, "
                            "demographic fields for principal owners 1, 2, 3, and 4 "
                            "should be blank."
                        ),
                        groupby=[
                            "po_1_ethnicity",
                            "po_1_race",
                            "po_1_gender_flag",
                            "po_2_ethnicity",
                            "po_2_race",
                            "po_2_gender_flag",
                            "po_3_ethnicity",
                            "po_3_race",
                            "po_3_gender_flag",
                            "po_4_ethnicity",
                            "po_4_race",
                            "po_4_gender_flag",
                        ],
                        condition_values=["0", ""],
                        should_fieldset_key_equal_to={
                            "po_1_ethnicity": (0, True, ""),
                            "po_1_race": (1, True, ""),
                            "po_1_gender_flag": (2, True, ""),
                            "po_2_ethnicity": (3, True, ""),
                            "po_2_race": (4, True, ""),
                            "po_2_gender_flag": (5, True, ""),
                            "po_3_ethnicity": (6, True, ""),
                            "po_3_race": (7, True, ""),
                            "po_3_gender_flag": (8, True, ""),
                            "po_4_ethnicity": (9, True, ""),
                            "po_4_race": (10, True, ""),
                            "po_4_gender_flag": (11, True, ""),
                        },
                    ),
                    SBLCheck(
                        has_valid_fieldset_pair,
                        name="po_demographics_1.conditional_fieldset_conflict",
                        description=(
                            "When 'number of principal owners' equals 1, "
                            "'ethnicity of principal owner 1', 'race of principal owner 1',"
                            " and 'sex/gender of principal owner 1: NP flag' should not be"
                            " blank. Demographic fields for principal owners 2, 3, and 4 "
                            "should be blank."
                        ),
                        groupby=[
                            "po_1_ethnicity",
                            "po_1_race",
                            "po_1_gender_flag",
                            "po_2_ethnicity",
                            "po_2_race",
                            "po_2_gender_flag",
                            "po_3_ethnicity",
                            "po_3_race",
                            "po_3_gender_flag",
                            "po_4_ethnicity",
                            "po_4_race",
                            "po_4_gender_flag",
                        ],
                        condition_values=["1"],
                        should_fieldset_key_equal_to={
                            "po_1_ethnicity": (0, False, ""),
                            "po_1_race": (1, False, ""),
                            "po_1_gender_flag": (2, False, ""),
                            "po_2_ethnicity": (3, True, ""),
                            "po_2_race": (4, True, ""),
                            "po_2_gender_flag": (5, True, ""),
                            "po_3_ethnicity": (6, True, ""),
                            "po_3_race": (7, True, ""),
                            "po_3_gender_flag": (8, True, ""),
                            "po_4_ethnicity": (9, True, ""),
                            "po_4_race": (10, True, ""),
                            "po_4_gender_flag": (11, True, ""),
                        },
                    ),
                    SBLCheck(
                        has_valid_fieldset_pair,
                        name="po_demographics_2.conditional_fieldset_conflict",
                        description=(
                            "When 'number of principal owners' equals 2, "
                            "'ethnicity of principal owner 1 and 2', 'race of principal "
                            "owner 1 and 2', and 'sex/gender of principal owner 1 and 2: "
                            "NP flag' should not be blank."
                        ),
                        groupby=[
                            "po_1_ethnicity",
                            "po_1_race",
                            "po_1_gender_flag",
                            "po_2_ethnicity",
                            "po_2_race",
                            "po_2_gender_flag",
                            "po_3_ethnicity",
                            "po_3_race",
                            "po_3_gender_flag",
                            "po_4_ethnicity",
                            "po_4_race",
                            "po_4_gender_flag",
                        ],
                        condition_values=["2"],
                        should_fieldset_key_equal_to={
                            "po_1_ethnicity": (0, False, ""),
                            "po_1_race": (1, False, ""),
                            "po_1_gender_flag": (2, False, ""),
                            "po_2_ethnicity": (3, False, ""),
                            "po_2_race": (4, False, ""),
                            "po_2_gender_flag": (5, False, ""),
                            "po_3_ethnicity": (6, True, ""),
                            "po_3_race": (7, True, ""),
                            "po_3_gender_flag": (8, True, ""),
                            "po_4_ethnicity": (9, True, ""),
                            "po_4_race": (10, True, ""),
                            "po_4_gender_flag": (11, True, ""),
                        },
                    ),
                    SBLCheck(
                        has_valid_fieldset_pair,
                        name="po_demographics_3.conditional_fieldset_conflict",
                        description=(
                            "When 'number of principal owners' equals 3, "
                            "'ethnicity of principal owner 1, 2, and 3', 'race of principal"
                            " owner 1, 2, and 3', and 'sex/gender of principal owner 1, 2, "
                            "and 3: NP flag' should not be blank. Demographic fields for "
                            "principal owner 4 should be blank."
                        ),
                        groupby=[
                            "po_1_ethnicity",
                            "po_1_race",
                            "po_1_gender_flag",
                            "po_2_ethnicity",
                            "po_2_race",
                            "po_2_gender_flag",
                            "po_3_ethnicity",
                            "po_3_race",
                            "po_3_gender_flag",
                            "po_4_ethnicity",
                            "po_4_race",
                            "po_4_gender_flag",
                        ],
                        condition_values=["3"],
                        should_fieldset_key_equal_to={
                            "po_1_ethnicity": (0, False, ""),
                            "po_1_race": (1, False, ""),
                            "po_1_gender_flag": (2, False, ""),
                            "po_2_ethnicity": (3, False, ""),
                            "po_2_race": (4, False, ""),
                            "po_2_gender_flag": (5, False, ""),
                            "po_3_ethnicity": (6, False, ""),
                            "po_3_race": (7, False, ""),
                            "po_3_gender_flag": (8, False, ""),
                            "po_4_ethnicity": (9, True, ""),
                            "po_4_race": (10, True, ""),
                            "po_4_gender_flag": (11, True, ""),
                        },
                    ),
                    SBLCheck(
                        has_valid_fieldset_pair,
                        name="po_demographics_4.conditional_fieldset_conflict",
                        description=(
                            "When 'number of principal owners' equals 4, "
                            "'ethnicity of principal owner 1, 2, 3, and 4', "
                            "'race of principal owner 1, 2, 3, and 4', "
                            "and 'sex/gender of principal owner 1, 2, 3, and 4: NP flag'"
                            " should not be blank."
                        ),
                        groupby=[
                            "po_1_ethnicity",
                            "po_1_race",
                            "po_1_gender_flag",
                            "po_2_ethnicity",
                            "po_2_race",
                            "po_2_gender_flag",
                            "po_3_ethnicity",
                            "po_3_race",
                            "po_3_gender_flag",
                            "po_4_ethnicity",
                            "po_4_race",
                            "po_4_gender_flag",
                        ],
                        condition_values=["4"],
                        should_fieldset_key_equal_to={
                            "po_1_ethnicity": (0, False, ""),
                            "po_1_race": (1, False, ""),
                            "po_1_gender_flag": (2, False, ""),
                            "po_2_ethnicity": (3, False, ""),
                            "po_2_race": (4, False, ""),
                            "po_2_gender_flag": (5, False, ""),
                            "po_3_ethnicity": (6, False, ""),
                            "po_3_race": (7, False, ""),
                            "po_3_gender_flag": (8, False, ""),
                            "po_4_ethnicity": (9, False, ""),
                            "po_4_race": (10, False, ""),
                            "po_4_gender_flag": (11, False, ""),
                        },
                    ),
                ],
            ),
            "po_1_ethnicity": Column(
                str,
                title="Field 46: Ethnicity of principal owner 1",
                nullable=True,
                checks=[
                    SBLCheck(
                        is_valid_enum,
                        name="po_1_ethnicity.invalid_enum_value",
                        description=(
                            "When present, each value in 'ethnicity"
                            " of principal owner 1' (separated by"
                            " semicolons) must equal 1, 11, 12,"
                            " 13, 14, 2, 966, 977, or 988."
                        ),
                        element_wise=True,
                        accepted_values=[
                            "1",
                            "11",
                            "12",
                            "13",
                            "14",
                            "2",
                            "966",
                            "977",
                            "988",
                        ],
                        accept_blank=True,
                    ),
                    SBLCheck(
                        is_unique_in_field,
                        warning=True,
                        name="po_1_ethnicity.duplicates_in_field",
                        description=(
                            "'Ethnicity of principal owner 1' should"
                            " not contain duplicated values."
                        ),
                        element_wise=True,
                    ),
                    SBLCheck(
                        meets_multi_value_field_restriction,
                        warning=True,
                        name="po_1_ethnicity.multi_value_field_restriction",
                        description=(
                            "When 'ethnicity of principal owner 1' contains"
                            " 966 (the applicant responded that they did"
                            " not wish to provide this information) or 988"
                            " (not provided by applicant), 'ethnicity of"
                            " principal owner 1' should not contain more than one value."
                        ),
                        element_wise=True,
                        single_values={"966", "988"},
                    ),
                ],
            ),
            "po_1_ethnicity_ff": Column(
                str,
                title=(
                    "Field 47: Ethnicity of principal owner 1: free-form text field for"
                    "other Hispanic or Latino ethnicity"
                ),
                nullable=True,
                checks=[
                    SBLCheck.str_length(
                        0,
                        300,
                        name="po_1_ethnicity_ff.invalid_text_length",
                        description=(
                            "'Ethnicity of principal owner 1: free-form"
                            " text field for other Hispanic or Latino'"
                            " must not exceed 300 characters in length."
                        ),
                    ),
                    SBLCheck(
                        has_no_conditional_field_conflict,
                        name="po_1_ethnicity_ff.conditional_field_conflict",
                        description=(
                            "When 'ethnicity of principal owner 1' does not"
                            " contain 977 (the applicant responded in the"
                            " free-form text field), 'ethnicity of principal"
                            " owner 1: free-form text field for other Hispanic"
                            " or Latino' must be blank. When 'ethnicity of principal"
                            " owner 1' contains 977, 'ethnicity of principal"
                            " owner 1: free-form text field for other Hispanic"
                            " or Latino' must not be blank."
                        ),
                        groupby="po_1_ethnicity",
                        condition_values={"977"},
                    ),
                ],
            ),
            "po_1_race": Column(
                str,
                title="Field 48: Race of principal owner 1",
                nullable=True,
                checks=[
                    SBLCheck(
                        is_valid_enum,
                        name="po_1_race.invalid_enum_value",
                        description=(
                            "When present, each value in 'race"
                            " of principal owner 1' (separated by"
                            " semicolons) must equal 1, 2, 21, 22,"
                            " 23, 24, 25, 26, 27, 3, 31, 32, 33,"
                            " 34, 35, 36, 37, 4, 41, 42, 43, 44,"
                            " 5, 966, 971, 972, 973, 974, or 988."
                        ),
                        element_wise=True,
                        accepted_values=[
                            "1",
                            "2",
                            "21",
                            "22",
                            "23",
                            "24",
                            "25",
                            "26",
                            "27",
                            "3",
                            "31",
                            "32",
                            "33",
                            "34",
                            "35",
                            "36",
                            "37",
                            "4",
                            "41",
                            "42",
                            "43",
                            "44",
                            "5",
                            "966",
                            "971",
                            "972",
                            "973",
                            "974",
                            "988",
                        ],
                        accept_blank=True,
                    ),
                    SBLCheck(
                        is_unique_in_field,
                        warning=True,
                        name="po_1_race.duplicates_in_field",
                        description=(
                            "'Race of principal owner 1' should"
                            " not contain duplicated values."
                        ),
                        element_wise=True,
                    ),
                    SBLCheck(
                        meets_multi_value_field_restriction,
                        warning=True,
                        name="po_1_race.multi_value_field_restriction",
                        description=(
                            "When 'race of principal owner 1' contains"
                            " 966 (the applicant responded that they"
                            " did not wish to provide this information)"
                            " or 988 (not provided by applicant),"
                            " 'race of principal owner 1' should not"
                            " contain more than one value."
                        ),
                        element_wise=True,
                        single_values={"966", "988"},
                    ),
                ],
            ),
            "po_1_race_anai_ff": Column(
                str,
                title=(
                    "Field 49: Race of principal owner 1: free-form text field for"
                    "American Indian or Alaska Native Enrolled or Principal Tribe"
                ),
                nullable=True,
                checks=[
                    SBLCheck.str_length(
                        0,
                        300,
                        name="po_1_race_anai_ff.invalid_text_length",
                        description=(
                            "'Race of principal owner 1: free-form"
                            " text field for American Indian or Alaska"
                            " Native Enrolled or Principal Tribe' must"
                            " not exceed 300 characters in length."
                        ),
                    ),
                    SBLCheck(
                        has_no_conditional_field_conflict,
                        name="po_1_race_anai_ff.conditional_field_conflict",
                        description=(
                            "When 'race of principal owner 1' does not"
                            " contain 971 (the applicant responded in"
                            " the free-form text field for American Indian"
                            " or Alaska Native Enrolled or Principal Tribe),"
                            " 'race of principal owner 1: free-form text"
                            " field for American Indian or Alaska Native"
                            " Enrolled or Principal Tribe' must be blank."
                            " When 'race of principal owner 1' contains 971,"
                            " 'race of principal owner 1: free-form text field"
                            " for American Indian or Alaska Native Enrolled or"
                            " Principal Tribe' must not be blank."
                        ),
                        groupby="po_1_race",
                        condition_values={"971"},
                    ),
                ],
            ),
            "po_1_race_asian_ff": Column(
                str,
                title=(
                    "Field 50: Race of principal owner 1: free-form text field for other"
                    "Asian race"
                ),
                nullable=True,
                checks=[
                    SBLCheck.str_length(
                        0,
                        300,
                        name="po_1_race_asian_ff.invalid_text_length",
                        description=(
                            "'Race of principal owner 1: free-form text"
                            " field for other Asian' must not exceed 300"
                            " characters in length."
                        ),
                    ),
                    SBLCheck(
                        has_no_conditional_field_conflict,
                        name="po_1_race_asian_ff.conditional_field_conflict",
                        description=(
                            "When 'race of principal owner 1' does not contain"
                            " 972 (the applicant responded in the free-form text"
                            " field for other Asian race), 'race of principal"
                            " owner 1: free-form text field for other Asian' must"
                            " be blank. When 'race of principal owner 1' contains"
                            " 972, 'race of principal owner 1: free-form text field"
                            " for other Asian' must not be blank."
                        ),
                        groupby="po_1_race",
                        condition_values={"972"},
                    ),
                ],
            ),
            "po_1_race_baa_ff": Column(
                str,
                title=(
                    "Field 51: Race of principal owner 1: free-form text field for other"
                    "Black or African American race"
                ),
                nullable=True,
                checks=[
                    SBLCheck.str_length(
                        0,
                        300,
                        name="po_1_race_baa_ff.invalid_text_length",
                        description=(
                            "'Race of principal owner 1: free-form text"
                            " field for other Black or African American'"
                            " must not exceed 300 characters in length."
                        ),
                    ),
                    SBLCheck(
                        has_no_conditional_field_conflict,
                        name="po_1_race_baa_ff.conditional_field_conflict",
                        description=(
                            "When 'race of principal owner 1' does not contain 973"
                            " (the applicant responded in the free-form text field"
                            " for other Black or African race), 'race of principal"
                            " owner 1: free-form text field for other Black or African"
                            " American' must be blank. When 'race of principal owner 1'"
                            " contains 973, 'race of principal owner 1: free-form text"
                            " field for other Black or African American' must not be blank."
                        ),
                        groupby="po_1_race",
                        condition_values={"973"},
                    ),
                ],
            ),
            "po_1_race_pi_ff": Column(
                str,
                title=(
                    "Field 52: Race of principal owner 1: free-form text field for other"
                    "Pacific Islander race"
                ),
                nullable=True,
                checks=[
                    SBLCheck.str_length(
                        0,
                        300,
                        name="po_1_race_pi_ff.invalid_text_length",
                        description=(
                            "'Race of principal owner 1: free-form text"
                            " field for other Pacific Islander race' must"
                            " not exceed 300 characters in length."
                        ),
                    ),
                    SBLCheck(
                        has_no_conditional_field_conflict,
                        name="po_1_race_pi_ff.conditional_field_conflict",
                        description=(
                            "When 'race of principal owner 1' does not contain 974"
                            " (the applicant responded in the free-form text field"
                            " for other Pacific Islander race), 'race of principal"
                            " owner 1: free-form text field for other Pacific Islander"
                            " race' must be blank. When 'race of principal owner 1'"
                            " contains 974, 'race of principal owner 1: free-form text"
                            " field for other Pacific Islander race' must not be blank."
                        ),
                        groupby="po_1_race",
                        condition_values={"974"},
                    ),
                ],
            ),
            "po_1_gender_flag": Column(
                str,
                title="Field 53: Sex/gender of principal owner 1: NP flag",
                nullable=True,
                checks=[
                    SBLCheck(
                        is_valid_enum,
                        name="po_1_gender_flag.invalid_enum_value",
                        description=(
                            "When present, 'sex/gender of principal"
                            " owner 1: NP flag' must equal 1, 966, or 988."
                        ),
                        element_wise=True,
                        accepted_values=[
                            "1",
                            "966",
                            "988",
                        ],
                        accept_blank=True,
                    ),
                ],
            ),
            "po_1_gender_ff": Column(
                str,
                title=(
                    "Field 54: Sex/gender of principal owner 1: free-form text field for"
                    "self-identified sex/gender"
                ),
                nullable=True,
                checks=[
                    SBLCheck.str_length(
                        0,
                        300,
                        name="po_1_gender_ff.invalid_text_length",
                        description=(
                            "'Sex/gender of principal owner 1: free-form"
                            " text field for self-identified sex/gender'"
                            " must not exceed 300 characters in length."
                        ),
                    ),
                    SBLCheck(
                        has_no_conditional_field_conflict,
                        name="po_1_gender_ff.conditional_field_conflict",
                        description=(
                            "When 'sex/gender of principal owner 1: NP flag'"
                            " does not equal 1 (the applicant responded in the"
                            " free-form text field), 'sex/gender of principal"
                            " owner 1: free-form text field for self-identified"
                            " sex/gender' must be blank. When 'sex/gender of"
                            " principal owner 1: NP flag' equals 1, 'sex/gender"
                            " of principal owner 1: free-form text field for"
                            " self-identified sex/gender' must not be blank."
                        ),
                        groupby="po_1_gender_flag",
                        condition_values={"1"},
                    ),
                ],
            ),
            "po_2_ethnicity": Column(
                str,
                title="Field 55: Ethnicity of principal owner 2",
                nullable=True,
                checks=[
                    SBLCheck(
                        is_valid_enum,
                        name="po_2_ethnicity.invalid_enum_value",
                        description=(
                            "When present, each value in 'ethnicity"
                            " of principal owner 2' (separated by"
                            " semicolons) must equal 1, 11, 12,"
                            " 13, 14, 2, 966, 977, or 988."
                        ),
                        element_wise=True,
                        accepted_values=[
                            "1",
                            "11",
                            "12",
                            "13",
                            "14",
                            "2",
                            "966",
                            "977",
                            "988",
                        ],
                        accept_blank=True,
                    ),
                    SBLCheck(
                        is_unique_in_field,
                        warning=True,
                        name="po_2_ethnicity.duplicates_in_field",
                        description=(
                            "'Ethnicity of principal owner 2' should"
                            " not contain duplicated values."
                        ),
                        element_wise=True,
                    ),
                    SBLCheck(
                        meets_multi_value_field_restriction,
                        warning=True,
                        name="po_2_ethnicity.multi_value_field_restriction",
                        description=(
                            "When 'ethnicity of principal owner 2' contains"
                            " 966 (the applicant responded that they did"
                            " not wish to provide this information) or 988"
                            " (not provided by applicant), 'ethnicity of"
                            " principal owner 2' should not contain more than one value."
                        ),
                        element_wise=True,
                        single_values={"966", "988"},
                    ),
                ],
            ),
            "po_2_ethnicity_ff": Column(
                str,
                title=(
                    "Field 56: Ethnicity of principal owner 2: free-form text field for"
                    "other Hispanic or Latino ethnicity"
                ),
                nullable=True,
                checks=[
                    SBLCheck.str_length(
                        0,
                        300,
                        name="po_2_ethnicity_ff.invalid_text_length",
                        description=(
                            "'Ethnicity of principal owner 2: free-form"
                            " text field for other Hispanic or Latino'"
                            " must not exceed 300 characters in length."
                        ),
                    ),
                    SBLCheck(
                        has_no_conditional_field_conflict,
                        name="po_2_ethnicity_ff.conditional_field_conflict",
                        description=(
                            "When 'ethnicity of principal owner 2' does not"
                            " contain 977 (the applicant responded in the"
                            " free-form text field), 'ethnicity of principal"
                            " owner 2: free-form text field for other Hispanic"
                            " or Latino' must be blank. When 'ethnicity of principal"
                            " owner 2' contains 977, 'ethnicity of principal"
                            " owner 2: free-form text field for other Hispanic"
                            " or Latino' must not be blank."
                        ),
                        groupby="po_2_ethnicity",
                        condition_values={"977"},
                    ),
                ],
            ),
            "po_2_race": Column(
                str,
                title="Field 57: Race of principal owner 2",
                nullable=True,
                checks=[
                    SBLCheck(
                        is_valid_enum,
                        name="po_2_race.invalid_enum_value",
                        description=(
                            "When present, each value in 'race"
                            " of principal owner 2' (separated by"
                            " semicolons) must equal 1, 2, 21, 22,"
                            " 23, 24, 25, 26, 27, 3, 31, 32, 33,"
                            " 34, 35, 36, 37, 4, 41, 42, 43, 44,"
                            " 5, 966, 971, 972, 973, 974, or 988."
                        ),
                        element_wise=True,
                        accepted_values=[
                            "1",
                            "2",
                            "21",
                            "22",
                            "23",
                            "24",
                            "25",
                            "26",
                            "27",
                            "3",
                            "31",
                            "32",
                            "33",
                            "34",
                            "35",
                            "36",
                            "37",
                            "4",
                            "41",
                            "42",
                            "43",
                            "44",
                            "5",
                            "966",
                            "971",
                            "972",
                            "973",
                            "974",
                            "988",
                        ],
                        accept_blank=True,
                    ),
                    SBLCheck(
                        is_unique_in_field,
                        warning=True,
                        name="po_2_race.duplicates_in_field",
                        description=(
                            "'Race of principal owner 2' should"
                            " not contain duplicated values."
                        ),
                        element_wise=True,
                    ),
                    SBLCheck(
                        meets_multi_value_field_restriction,
                        warning=True,
                        name="po_2_race.multi_value_field_restriction",
                        description=(
                            "When 'race of principal owner 2' contains"
                            " 966 (the applicant responded that they"
                            " did not wish to provide this information)"
                            " or 988 (not provided by applicant),"
                            " 'race of principal owner 2' should not"
                            " contain more than one value."
                        ),
                        element_wise=True,
                        single_values={"966", "988"},
                    ),
                ],
            ),
            "po_2_race_anai_ff": Column(
                str,
                title=(
                    "Field 58: Race of principal owner 2: free-form text field for"
                    "American Indian or Alaska Native Enrolled or Principal Tribe"
                ),
                nullable=True,
                checks=[
                    SBLCheck.str_length(
                        0,
                        300,
                        name="po_2_race_anai_ff.invalid_text_length",
                        description=(
                            "'Race of principal owner 2: free-form"
                            " text field for American Indian or Alaska"
                            " Native Enrolled or Principal Tribe' must"
                            " not exceed 300 characters in length."
                        ),
                    ),
                    SBLCheck(
                        has_no_conditional_field_conflict,
                        name="po_2_race_anai_ff.conditional_field_conflict",
                        description=(
                            "When 'race of principal owner 2' does not"
                            " contain 971 (the applicant responded in"
                            " the free-form text field for American Indian"
                            " or Alaska Native Enrolled or Principal Tribe),"
                            " 'race of principal owner 2: free-form text"
                            " field for American Indian or Alaska Native"
                            " Enrolled or Principal Tribe' must be blank."
                            " When 'race of principal owner 2' contains 971,"
                            " 'race of principal owner 2: free-form text field"
                            " for American Indian or Alaska Native Enrolled or"
                            " Principal Tribe' must not be blank."
                        ),
                        groupby="po_2_race",
                        condition_values={"971"},
                    ),
                ],
            ),
            "po_2_race_asian_ff": Column(
                str,
                title=(
                    "Field 59: Race of principal owner 2: free-form text field for other"
                    "Asian race"
                ),
                nullable=True,
                checks=[
                    SBLCheck.str_length(
                        0,
                        300,
                        name="po_2_race_asian_ff.invalid_text_length",
                        description=(
                            "'Race of principal owner 2: free-form text"
                            " field for other Asian' must not exceed 300"
                            " characters in length."
                        ),
                    ),
                    SBLCheck(
                        has_no_conditional_field_conflict,
                        name="po_2_race_asian_ff.conditional_field_conflict",
                        description=(
                            "When 'race of principal owner 2' does not contain"
                            " 972 (the applicant responded in the free-form text"
                            " field for other Asian race), 'race of principal"
                            " owner 2: free-form text field for other Asian' must"
                            " be blank. When 'race of principal owner 2' contains"
                            " 972, 'race of principal owner 2: free-form text field"
                            " for other Asian' must not be blank."
                        ),
                        groupby="po_2_race",
                        condition_values={"972"},
                    ),
                ],
            ),
            "po_2_race_baa_ff": Column(
                str,
                title=(
                    "Field 60: Race of principal owner 2: free-form text field for other"
                    "Black or African American race"
                ),
                nullable=True,
                checks=[
                    SBLCheck.str_length(
                        0,
                        300,
                        name="po_2_race_baa_ff.invalid_text_length",
                        description=(
                            "'Race of principal owner 2: free-form text"
                            " field for other Black or African American'"
                            " must not exceed 300 characters in length."
                        ),
                    ),
                    SBLCheck(
                        has_no_conditional_field_conflict,
                        name="po_2_race_baa_ff.conditional_field_conflict",
                        description=(
                            "When 'race of principal owner 2' does not contain 973"
                            " (the applicant responded in the free-form text field"
                            " for other Black or African race), 'race of principal"
                            " owner 2: free-form text field for other Black or African"
                            " American' must be blank. When 'race of principal owner 2'"
                            " contains 973, 'race of principal owner 2: free-form text"
                            " field for other Black or African American' must not be blank."
                        ),
                        groupby="po_2_race",
                        condition_values={"973"},
                    ),
                ],
            ),
            "po_2_race_pi_ff": Column(
                str,
                title=(
                    "Field 61: Race of principal owner 2: free-form text field for other"
                    "Pacific Islander race"
                ),
                nullable=True,
                checks=[
                    SBLCheck.str_length(
                        0,
                        300,
                        name="po_2_race_pi_ff.invalid_text_length",
                        description=(
                            "'Race of principal owner 2: free-form text"
                            " field for other Pacific Islander race' must"
                            " not exceed 300 characters in length."
                        ),
                    ),
                    SBLCheck(
                        has_no_conditional_field_conflict,
                        name="po_2_race_pi_ff.conditional_field_conflict",
                        description=(
                            "When 'race of principal owner 2' does not contain 974"
                            " (the applicant responded in the free-form text field"
                            " for other Pacific Islander race), 'race of principal"
                            " owner 2: free-form text field for other Pacific Islander"
                            " race' must be blank. When 'race of principal owner 2'"
                            " contains 974, 'race of principal owner 2: free-form text"
                            " field for other Pacific Islander race' must not be blank."
                        ),
                        groupby="po_2_race",
                        condition_values={"974"},
                    ),
                ],
            ),
            "po_2_gender_flag": Column(
                str,
                title="Field 62: Sex/gender of principal owner 2: NP flag",
                nullable=True,
                checks=[
                    SBLCheck(
                        is_valid_enum,
                        name="po_2_gender_flag.invalid_enum_value",
                        description=(
                            "When present, 'sex/gender of principal"
                            " owner 2: NP flag' must equal 1, 966, or 988."
                        ),
                        element_wise=True,
                        accepted_values=[
                            "1",
                            "966",
                            "988",
                        ],
                        accept_blank=True,
                    ),
                ],
            ),
            "po_2_gender_ff": Column(
                str,
                title=(
                    "Field 63: Sex/gender of principal owner 2: free-form text field for"
                    "self-identified sex/gender"
                ),
                nullable=True,
                checks=[
                    SBLCheck.str_length(
                        0,
                        300,
                        name="po_2_gender_ff.invalid_text_length",
                        description=(
                            "'Sex/gender of principal owner 2: free-form"
                            " text field for self-identified sex/gender'"
                            " must not exceed 300 characters in length."
                        ),
                    ),
                    SBLCheck(
                        has_no_conditional_field_conflict,
                        name="po_2_gender_ff.conditional_field_conflict",
                        description=(
                            "When 'sex/gender of principal owner 2: NP flag'"
                            " does not equal 1 (the applicant responded in the"
                            " free-form text field), 'sex/gender of principal"
                            " owner 2: free-form text field for self-identified"
                            " sex/gender' must be blank. When 'sex/gender of"
                            " principal owner 2: NP flag' equals 1, 'sex/gender"
                            " of principal owner 2: free-form text field for"
                            " self-identified sex/gender' must not be blank."
                        ),
                        groupby="po_2_gender_flag",
                        condition_values={"1"},
                    ),
                ],
            ),
            "po_3_ethnicity": Column(
                str,
                title="Field 64: Ethnicity of principal owner 3",
                nullable=True,
                checks=[
                    SBLCheck(
                        is_valid_enum,
                        name="po_3_ethnicity.invalid_enum_value",
                        description=(
                            "When present, each value in 'ethnicity"
                            " of principal owner 3' (separated by"
                            " semicolons) must equal 1, 11, 12,"
                            " 13, 14, 2, 966, 977, or 988."
                        ),
                        element_wise=True,
                        accepted_values=[
                            "1",
                            "11",
                            "12",
                            "13",
                            "14",
                            "2",
                            "966",
                            "977",
                            "988",
                        ],
                        accept_blank=True,
                    ),
                    SBLCheck(
                        is_unique_in_field,
                        warning=True,
                        name="po_3_ethnicity.duplicates_in_field",
                        description=(
                            "'Ethnicity of principal owner 3' should"
                            " not contain duplicated values."
                        ),
                        element_wise=True,
                    ),
                    SBLCheck(
                        meets_multi_value_field_restriction,
                        warning=True,
                        name="po_3_ethnicity.multi_value_field_restriction",
                        description=(
                            "When 'ethnicity of principal owner 3' contains"
                            " 966 (the applicant responded that they did"
                            " not wish to provide this information) or 988"
                            " (not provided by applicant), 'ethnicity of"
                            " principal owner 3' should not contain more than one value."
                        ),
                        element_wise=True,
                        single_values={"966", "988"},
                    ),
                ],
            ),
            "po_3_ethnicity_ff": Column(
                str,
                title=(
                    "Field 65: Ethnicity of principal owner 3: free-form text field for"
                    "other Hispanic or Latino ethnicity"
                ),
                nullable=True,
                checks=[
                    SBLCheck.str_length(
                        0,
                        300,
                        name="po_3_ethnicity_ff.invalid_text_length",
                        description=(
                            "'Ethnicity of principal owner 3: free-form"
                            " text field for other Hispanic or Latino'"
                            " must not exceed 300 characters in length."
                        ),
                    ),
                    SBLCheck(
                        has_no_conditional_field_conflict,
                        name="po_3_ethnicity_ff.conditional_field_conflict",
                        description=(
                            "When 'ethnicity of principal owner 3' does not"
                            " contain 977 (the applicant responded in the"
                            " free-form text field), 'ethnicity of principal"
                            " owner 3: free-form text field for other Hispanic"
                            " or Latino' must be blank. When 'ethnicity of principal"
                            " owner 3' contains 977, 'ethnicity of principal"
                            " owner 3: free-form text field for other Hispanic"
                            " or Latino' must not be blank."
                        ),
                        groupby="po_3_ethnicity",
                        condition_values={"977"},
                    ),
                ],
            ),
            "po_3_race": Column(
                str,
                title="Field 66: Race of principal owner 3",
                nullable=True,
                checks=[
                    SBLCheck(
                        is_valid_enum,
                        name="po_3_race.invalid_enum_value",
                        description=(
                            "When present, each value in 'race"
                            " of principal owner 3' (separated by"
                            " semicolons) must equal 1, 2, 21, 22,"
                            " 23, 24, 25, 26, 27, 3, 31, 32, 33,"
                            " 34, 35, 36, 37, 4, 41, 42, 43, 44,"
                            " 5, 966, 971, 972, 973, 974, or 988."
                        ),
                        element_wise=True,
                        accepted_values=[
                            "1",
                            "2",
                            "21",
                            "22",
                            "23",
                            "24",
                            "25",
                            "26",
                            "27",
                            "3",
                            "31",
                            "32",
                            "33",
                            "34",
                            "35",
                            "36",
                            "37",
                            "4",
                            "41",
                            "42",
                            "43",
                            "44",
                            "5",
                            "966",
                            "971",
                            "972",
                            "973",
                            "974",
                            "988",
                        ],
                        accept_blank=True,
                    ),
                    SBLCheck(
                        is_unique_in_field,
                        warning=True,
                        name="po_3_race.duplicates_in_field",
                        description=(
                            "'Race of principal owner 3' should"
                            " not contain duplicated values."
                        ),
                        element_wise=True,
                    ),
                    SBLCheck(
                        meets_multi_value_field_restriction,
                        warning=True,
                        name="po_3_race.multi_value_field_restriction",
                        description=(
                            "When 'race of principal owner 3' contains"
                            " 966 (the applicant responded that they"
                            " did not wish to provide this information)"
                            " or 988 (not provided by applicant),"
                            " 'race of principal owner 3' should not"
                            " contain more than one value."
                        ),
                        element_wise=True,
                        single_values={"966", "988"},
                    ),
                ],
            ),
            "po_3_race_anai_ff": Column(
                str,
                title=(
                    "Field 67: Race of principal owner 3: free-form text field for"
                    "American Indian or Alaska Native Enrolled or Principal Tribe"
                ),
                nullable=True,
                checks=[
                    SBLCheck.str_length(
                        0,
                        300,
                        name="po_3_race_anai_ff.invalid_text_length",
                        description=(
                            "'Race of principal owner 3: free-form"
                            " text field for American Indian or Alaska"
                            " Native Enrolled or Principal Tribe' must"
                            " not exceed 300 characters in length."
                        ),
                    ),
                    SBLCheck(
                        has_no_conditional_field_conflict,
                        name="po_3_race_anai_ff.conditional_field_conflict",
                        description=(
                            "When 'race of principal owner 3' does not"
                            " contain 971 (the applicant responded in"
                            " the free-form text field for American Indian"
                            " or Alaska Native Enrolled or Principal Tribe),"
                            " 'race of principal owner 3: free-form text"
                            " field for American Indian or Alaska Native"
                            " Enrolled or Principal Tribe' must be blank."
                            " When 'race of principal owner 3' contains 971,"
                            " 'race of principal owner 3: free-form text field"
                            " for American Indian or Alaska Native Enrolled or"
                            " Principal Tribe' must not be blank."
                        ),
                        groupby="po_3_race",
                        condition_values={"971"},
                    ),
                ],
            ),
            "po_3_race_asian_ff": Column(
                str,
                title=(
                    "Field 68: Race of principal owner 3: free-form text field for other"
                    "Asian race"
                ),
                nullable=True,
                checks=[
                    SBLCheck.str_length(
                        0,
                        300,
                        name="po_3_race_asian_ff.invalid_text_length",
                        description=(
                            "'Race of principal owner 3: free-form text"
                            " field for other Asian' must not exceed 300"
                            " characters in length."
                        ),
                    ),
                    SBLCheck(
                        has_no_conditional_field_conflict,
                        name="po_3_race_asian_ff.conditional_field_conflict",
                        description=(
                            "When 'race of principal owner 3' does not contain"
                            " 972 (the applicant responded in the free-form text"
                            " field for other Asian race), 'race of principal"
                            " owner 3: free-form text field for other Asian' must"
                            " be blank. When 'race of principal owner 3' contains"
                            " 972, 'race of principal owner 3: free-form text field"
                            " for other Asian' must not be blank."
                        ),
                        groupby="po_3_race",
                        condition_values={"972"},
                    ),
                ],
            ),
            "po_3_race_baa_ff": Column(
                str,
                title=(
                    "Field 69: Race of principal owner 3: free-form text field for other"
                    "Black or African American race"
                ),
                nullable=True,
                checks=[
                    SBLCheck.str_length(
                        0,
                        300,
                        name="po_3_race_baa_ff.invalid_text_length",
                        description=(
                            "'Race of principal owner 3: free-form text"
                            " field for other Black or African American'"
                            " must not exceed 300 characters in length."
                        ),
                    ),
                    SBLCheck(
                        has_no_conditional_field_conflict,
                        name="po_3_race_baa_ff.conditional_field_conflict",
                        description=(
                            "When 'race of principal owner 3' does not contain 973"
                            " (the applicant responded in the free-form text field"
                            " for other Black or African race), 'race of principal"
                            " owner 3: free-form text field for other Black or African"
                            " American' must be blank. When 'race of principal owner 3'"
                            " contains 973, 'race of principal owner 3: free-form text"
                            " field for other Black or African American' must not be blank."
                        ),
                        groupby="po_3_race",
                        condition_values={"973"},
                    ),
                ],
            ),
            "po_3_race_pi_ff": Column(
                str,
                title=(
                    "Field 70: Race of principal owner 3: free-form text field for other"
                    "Pacific Islander race"
                ),
                nullable=True,
                checks=[
                    SBLCheck.str_length(
                        0,
                        300,
                        name="po_3_race_pi_ff.invalid_text_length",
                        description=(
                            "'Race of principal owner 3: free-form text"
                            " field for other Pacific Islander race' must"
                            " not exceed 300 characters in length."
                        ),
                    ),
                    SBLCheck(
                        has_no_conditional_field_conflict,
                        name="po_3_race_pi_ff.conditional_field_conflict",
                        description=(
                            "When 'race of principal owner 3' does not contain 974"
                            " (the applicant responded in the free-form text field"
                            " for other Pacific Islander race), 'race of principal"
                            " owner 3: free-form text field for other Pacific Islander"
                            " race' must be blank. When 'race of principal owner 3'"
                            " contains 974, 'race of principal owner 3: free-form text"
                            " field for other Pacific Islander race' must not be blank."
                        ),
                        groupby="po_3_race",
                        condition_values={"974"},
                    ),
                ],
            ),
            "po_3_gender_flag": Column(
                str,
                title="Field 71: Sex/gender of principal owner 3: NP flag",
                nullable=True,
                checks=[
                    SBLCheck(
                        is_valid_enum,
                        name="po_3_gender_flag.invalid_enum_value",
                        description=(
                            "When present, 'sex/gender of principal"
                            " owner 3: NP flag' must equal 1, 966, or 988."
                        ),
                        element_wise=True,
                        accepted_values=[
                            "1",
                            "966",
                            "988",
                        ],
                        accept_blank=True,
                    ),
                ],
            ),
            "po_3_gender_ff": Column(
                str,
                title=(
                    "Field 72: Sex/gender of principal owner 3: free-form text field for"
                    "self-identified sex/gender"
                ),
                nullable=True,
                checks=[
                    SBLCheck.str_length(
                        0,
                        300,
                        name="po_3_gender_ff.invalid_text_length",
                        description=(
                            "'Sex/gender of principal owner 3: free-form"
                            " text field for self-identified sex/gender'"
                            " must not exceed 300 characters in length."
                        ),
                    ),
                    SBLCheck(
                        has_no_conditional_field_conflict,
                        name="po_3_gender_ff.conditional_field_conflict",
                        description=(
                            "When 'sex/gender of principal owner 3: NP flag'"
                            " does not equal 1 (the applicant responded in the"
                            " free-form text field), 'sex/gender of principal"
                            " owner 3: free-form text field for self-identified"
                            " sex/gender' must be blank. When 'sex/gender of"
                            " principal owner 3: NP flag' equals 1, 'sex/gender"
                            " of principal owner 3: free-form text field for"
                            " self-identified sex/gender' must not be blank."
                        ),
                        groupby="po_3_gender_flag",
                        condition_values={"1"},
                    ),
                ],
            ),
            "po_4_ethnicity": Column(
                str,
                title="Field 73: Ethnicity of principal owner 4",
                nullable=True,
                checks=[
                    SBLCheck(
                        is_valid_enum,
                        name="po_4_ethnicity.invalid_enum_value",
                        description=(
                            "When present, each value in 'ethnicity"
                            " of principal owner 4' (separated by"
                            " semicolons) must equal 1, 11, 12,"
                            " 13, 14, 2, 966, 977, or 988."
                        ),
                        element_wise=True,
                        accepted_values=[
                            "1",
                            "11",
                            "12",
                            "13",
                            "14",
                            "2",
                            "966",
                            "977",
                            "988",
                        ],
                        accept_blank=True,
                    ),
                    SBLCheck(
                        is_unique_in_field,
                        warning=True,
                        name="po_4_ethnicity.duplicates_in_field",
                        description=(
                            "'Ethnicity of principal owner 4' should"
                            " not contain duplicated values."
                        ),
                        element_wise=True,
                    ),
                    SBLCheck(
                        meets_multi_value_field_restriction,
                        warning=True,
                        name="po_4_ethnicity.multi_value_field_restriction",
                        description=(
                            "When 'ethnicity of principal owner 4' contains"
                            " 966 (the applicant responded that they did"
                            " not wish to provide this information) or 988"
                            " (not provided by applicant), 'ethnicity of"
                            " principal owner 4' should not contain more than one value."
                        ),
                        element_wise=True,
                        single_values={"966", "988"},
                    ),
                ],
            ),
            "po_4_ethnicity_ff": Column(
                str,
                title=(
                    "Field 74: Ethnicity of principal owner 4: free-form text field for"
                    "other Hispanic or Latino ethnicity"
                ),
                nullable=True,
                checks=[
                    SBLCheck.str_length(
                        0,
                        300,
                        name="po_4_ethnicity_ff.invalid_text_length",
                        description=(
                            "'Ethnicity of principal owner 4: free-form"
                            " text field for other Hispanic or Latino'"
                            " must not exceed 300 characters in length."
                        ),
                    ),
                    SBLCheck(
                        has_no_conditional_field_conflict,
                        name="po_4_ethnicity_ff.conditional_field_conflict",
                        description=(
                            "When 'ethnicity of principal owner 4' does not"
                            " contain 977 (the applicant responded in the"
                            " free-form text field), 'ethnicity of principal"
                            " owner 4: free-form text field for other Hispanic"
                            " or Latino' must be blank. When 'ethnicity of principal"
                            " owner 4' contains 977, 'ethnicity of principal"
                            " owner 4: free-form text field for other Hispanic"
                            " or Latino' must not be blank."
                        ),
                        groupby="po_4_ethnicity",
                        condition_values={"977"},
                    ),
                ],
            ),
            "po_4_race": Column(
                str,
                title="Field 75: Race of principal owner 4",
                nullable=True,
                checks=[
                    SBLCheck(
                        is_valid_enum,
                        name="po_4_race.invalid_enum_value",
                        description=(
                            "When present, each value in 'race"
                            " of principal owner 4' (separated by"
                            " semicolons) must equal 1, 2, 21, 22,"
                            " 23, 24, 25, 26, 27, 3, 31, 32, 33,"
                            " 34, 35, 36, 37, 4, 41, 42, 43, 44,"
                            " 5, 966, 971, 972, 973, 974, or 988."
                        ),
                        element_wise=True,
                        accepted_values=[
                            "1",
                            "2",
                            "21",
                            "22",
                            "23",
                            "24",
                            "25",
                            "26",
                            "27",
                            "3",
                            "31",
                            "32",
                            "33",
                            "34",
                            "35",
                            "36",
                            "37",
                            "4",
                            "41",
                            "42",
                            "43",
                            "44",
                            "5",
                            "966",
                            "971",
                            "972",
                            "973",
                            "974",
                            "988",
                        ],
                        accept_blank=True,
                    ),
                    SBLCheck(
                        is_unique_in_field,
                        warning=True,
                        name="po_4_race.duplicates_in_field",
                        description=(
                            "'Race of principal owner 4' should"
                            " not contain duplicated values."
                        ),
                        element_wise=True,
                    ),
                    SBLCheck(
                        meets_multi_value_field_restriction,
                        warning=True,
                        name="po_4_race.multi_value_field_restriction",
                        description=(
                            "When 'race of principal owner 4' contains"
                            " 966 (the applicant responded that they"
                            " did not wish to provide this information)"
                            " or 988 (not provided by applicant),"
                            " 'race of principal owner 4' should not"
                            " contain more than one value."
                        ),
                        element_wise=True,
                        single_values={"966", "988"},
                    ),
                ],
            ),
            "po_4_race_anai_ff": Column(
                str,
                title=(
                    "Field 76: Race of principal owner 4: free-form text field for"
                    "American Indian or Alaska Native Enrolled or Principal Tribe"
                ),
                nullable=True,
                checks=[
                    SBLCheck.str_length(
                        0,
                        300,
                        name="po_4_race_anai_ff.invalid_text_length",
                        description=(
                            "'Race of principal owner 4: free-form"
                            " text field for American Indian or Alaska"
                            " Native Enrolled or Principal Tribe' must"
                            " not exceed 300 characters in length."
                        ),
                    ),
                    SBLCheck(
                        has_no_conditional_field_conflict,
                        name="po_4_race_anai_ff.conditional_field_conflict",
                        description=(
                            "When 'race of principal owner 4' does not"
                            " contain 971 (the applicant responded in"
                            " the free-form text field for American Indian"
                            " or Alaska Native Enrolled or Principal Tribe),"
                            " 'race of principal owner 4: free-form text"
                            " field for American Indian or Alaska Native"
                            " Enrolled or Principal Tribe' must be blank."
                            " When 'race of principal owner 4' contains 971,"
                            " 'race of principal owner 4: free-form text field"
                            " for American Indian or Alaska Native Enrolled or"
                            " Principal Tribe' must not be blank."
                        ),
                        groupby="po_4_race",
                        condition_values={"971"},
                    ),
                ],
            ),
            "po_4_race_asian_ff": Column(
                str,
                title=(
                    "Field 77: Race of principal owner 4: free-form text field for other"
                    "Asian race"
                ),
                nullable=True,
                checks=[
                    SBLCheck.str_length(
                        0,
                        300,
                        name="po_4_race_asian_ff.invalid_text_length",
                        description=(
                            "'Race of principal owner 4: free-form text"
                            " field for other Asian' must not exceed 300"
                            " characters in length."
                        ),
                    ),
                    SBLCheck(
                        has_no_conditional_field_conflict,
                        name="po_4_race_asian_ff.conditional_field_conflict",
                        description=(
                            "When 'race of principal owner 4' does not contain"
                            " 972 (the applicant responded in the free-form text"
                            " field for other Asian race), 'race of principal"
                            " owner 4: free-form text field for other Asian' must"
                            " be blank. When 'race of principal owner 4' contains"
                            " 972, 'race of principal owner 4: free-form text field"
                            " for other Asian' must not be blank."
                        ),
                        groupby="po_4_race",
                        condition_values={"972"},
                    ),
                ],
            ),
            "po_4_race_baa_ff": Column(
                str,
                title=(
                    "Field 78: Race of principal owner 4: free-form text field for other"
                    "Black or African American race"
                ),
                nullable=True,
                checks=[
                    SBLCheck.str_length(
                        0,
                        300,
                        name="po_4_race_baa_ff.invalid_text_length",
                        description=(
                            "'Race of principal owner 4: free-form text"
                            " field for other Black or African American'"
                            " must not exceed 300 characters in length."
                        ),
                    ),
                    SBLCheck(
                        has_no_conditional_field_conflict,
                        name="po_4_race_baa_ff.conditional_field_conflict",
                        description=(
                            "When 'race of principal owner 4' does not contain 973"
                            " (the applicant responded in the free-form text field"
                            " for other Black or African race), 'race of principal"
                            " owner 4: free-form text field for other Black or African"
                            " American' must be blank. When 'race of principal owner 4'"
                            " contains 973, 'race of principal owner 4: free-form text"
                            " field for other Black or African American' must not be blank."
                        ),
                        groupby="po_4_race",
                        condition_values={"973"},
                    ),
                ],
            ),
            "po_4_race_pi_ff": Column(
                str,
                title=(
                    "Field 79: Race of principal owner 4: free-form text field for other"
                    "Pacific Islander race"
                ),
                nullable=True,
                checks=[
                    SBLCheck.str_length(
                        0,
                        300,
                        name="po_4_race_pi_ff.invalid_text_length",
                        description=(
                            "'Race of principal owner 4: free-form text"
                            " field for other Pacific Islander race' must"
                            " not exceed 300 characters in length."
                        ),
                    ),
                    SBLCheck(
                        has_no_conditional_field_conflict,
                        name="po_4_race_pi_ff.conditional_field_conflict",
                        description=(
                            "When 'race of principal owner 4' does not contain 974"
                            " (the applicant responded in the free-form text field"
                            " for other Pacific Islander race), 'race of principal"
                            " owner 4: free-form text field for other Pacific Islander"
                            " race' must be blank. When 'race of principal owner 4'"
                            " contains 974, 'race of principal owner 4: free-form text"
                            " field for other Pacific Islander race' must not be blank."
                        ),
                        groupby="po_4_race",
                        condition_values={"974"},
                    ),
                ],
            ),
            "po_4_gender_flag": Column(
                str,
                title="Field 80: Sex/gender of principal owner 4: NP flag",
                nullable=True,
                checks=[
                    SBLCheck(
                        is_valid_enum,
                        name="po_4_gender_flag.invalid_enum_value",
                        description=(
                            "When present, 'sex/gender of principal"
                            " owner 4: NP flag' must equal 1, 966, or 988."
                        ),
                        element_wise=True,
                        accepted_values=[
                            "1",
                            "966",
                            "988",
                        ],
                        accept_blank=True,
                    ),
                ],
            ),
            "po_4_gender_ff": Column(
                str,
                title=(
                    "Field 81: Sex/gender of principal owner 4: free-form text field for"
                    "self-identified sex/gender"
                ),
                nullable=True,
                checks=[
                    SBLCheck.str_length(
                        0,
                        300,
                        name="po_4_gender_ff.invalid_text_length",
                        description=(
                            "'Sex/gender of principal owner 4: free-form"
                            " text field for self-identified sex/gender'"
                            " must not exceed 300 characters in length."
                        ),
                    ),
                    SBLCheck(
                        has_no_conditional_field_conflict,
                        name="po_4_gender_ff.conditional_field_conflict",
                        description=(
                            "When 'sex/gender of principal owner 4: NP flag'"
                            " does not equal 1 (the applicant responded in the"
                            " free-form text field), 'sex/gender of principal"
                            " owner 4: free-form text field for self-identified"
                            " sex/gender' must be blank. When 'sex/gender of"
                            " principal owner 4: NP flag' equals 1, 'sex/gender"
                            " of principal owner 4: free-form text field for"
                            " self-identified sex/gender' must not be blank."
                        ),
                        groupby="po_4_gender_flag",
                        condition_values={"1"},
                    ),
                ],
            ),
        },
    )<|MERGE_RESOLUTION|>--- conflicted
+++ resolved
@@ -6,20 +6,6 @@
 The only major modification from native Pandera is the use of custom
 Check classes to differentiate between warnings and errors. """
 
-<<<<<<< HEAD
-from check_functions import (has_correct_length,
-                             has_no_conditional_field_conflict,
-                             has_valid_enum_pair, has_valid_fieldset_pair,
-                             has_valid_format,
-                             has_valid_multi_field_value_count,
-                             has_valid_value_count, is_date, is_date_after,
-                             is_date_before_in_days, is_date_in_range,
-                             is_greater_than, is_greater_than_or_equal_to,
-                             is_less_than, is_number, is_unique_column,
-                             is_unique_in_field, is_valid_code, is_valid_enum,
-                             meets_multi_value_field_restriction)
-=======
-import global_data
 from check_functions import (
     has_correct_length,
     has_no_conditional_field_conflict,
@@ -43,20 +29,11 @@
     meets_multi_value_field_restriction,
     string_contains,
 )
->>>>>>> 30e46506
 from checks import SBLCheck
 from pandera import Column, DataFrameSchema
 
 
-<<<<<<< HEAD
-def get_sblar_schema(naics: dict, geoids: dict):
-=======
-# read and populate global census geoids (this should be called only once)
-global_data.read_geoids()
-
-
-def get_schema_for_lei(lei: str):
->>>>>>> 30e46506
+def get_schema_for_lei(naics: dict, geoids: dict, lei: str):
     return DataFrameSchema(
         {
             "uid": Column(
@@ -92,8 +69,6 @@
                         ),
                         groupby="uid",
                     ),
-<<<<<<< HEAD
-=======
                     SBLCheck(
                         string_contains,
                         name="uid.invalid_uid_lei",
@@ -105,7 +80,6 @@
                         containing_value=lei,
                         end_idx=20,
                     ),
->>>>>>> 30e46506
                 ],
             ),
             "app_date": Column(
@@ -233,12 +207,8 @@
                         warning=True,
                         name="ct_guarantee.duplicates_in_field",
                         description=(
-<<<<<<< HEAD
-                            "'Type of guarantee' should not contain " "duplicated values."
-=======
                             "'Type of guarantee' should not contain "
                             "duplicated values."
->>>>>>> 30e46506
                         ),
                         element_wise=True,
                     ),
@@ -564,12 +534,8 @@
                         is_number,
                         name="amount_applied_for.invalid_numeric_format",
                         description=(
-<<<<<<< HEAD
-                            "When present, 'amount applied for' must be a numeric" "value."
-=======
                             "When present, 'amount applied for' must be a numeric"
                             "value."
->>>>>>> 30e46506
                         ),
                         element_wise=True,
                         accept_blank=True,
@@ -1380,11 +1346,7 @@
                         ),
                         element_wise=True,
                         accept_blank=True,
-<<<<<<< HEAD
                         codes=geoids,
-=======
-                        codes=global_data.census_geoids,
->>>>>>> 30e46506
                     ),
                 ],
             ),
@@ -1459,12 +1421,8 @@
             "naics_code": Column(
                 str,
                 title=(
-<<<<<<< HEAD
-                    "Field 39: North American Industry Classification" "System (NAICS) code"
-=======
                     "Field 39: North American Industry Classification"
                     "System (NAICS) code"
->>>>>>> 30e46506
                 ),
                 nullable=True,
                 checks=[
@@ -1498,11 +1456,7 @@
                         ),
                         element_wise=True,
                         accept_blank=True,
-<<<<<<< HEAD
                         codes=naics,
-=======
-                        codes=global_data.naics_codes,
->>>>>>> 30e46506
                     ),
                     SBLCheck(
                         has_no_conditional_field_conflict,
