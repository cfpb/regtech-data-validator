"""Create a Pandera SBLAR DataFrameSchema object.

Refer to the Pandera documentation for details. 
https://pandera.readthedocs.io/en/stable/dataframe_schemas.html

The only major modification from native Pandera is the use of custom
Check classes to differentiate between warnings and errors. """

from check_functions import (conditional_field_conflict, date_value_conflict,
                             denial_reasons_conditional_enum_value,
                             duplicates_in_field, enum_value_conflict,
                             invalid_date_format, invalid_date_value,
                             invalid_enum_value, invalid_number_of_values,
<<<<<<< HEAD
                             valid_numeric_format,
                             multi_invalid_number_of_values,
=======
                             is_number, multi_invalid_number_of_values,
>>>>>>> 88ca76cf
                             multi_value_field_restriction,
                             unreasonable_date_value)
from checks import SBLCheck
from pandera import Column, DataFrameSchema

sblar_schema = DataFrameSchema(
    {
        "uid": Column(
            str,
            title="Field 1: Unique identifier",
            checks=[],
        ),
        "app_date": Column(
            str,
            title="Field 2: Application date",
            checks=[],
        ),
        "app_method": Column(
            str,
            title="Field 3: Application method",
            checks=[],
        ),
        "app_recipient": Column(
            str,
            title="Field 4: Application recipient",
            checks=[
                SBLCheck(
                    invalid_enum_value,
                    name="app_recipient.invalid_enum_value",
                    description="'Application recipient' must equal 1 or 2",
                    element_wise=True,
                    accepted_values=[
                        "1",
                        "2",
                    ],
                ),
            ],
        ),
        "ct_credit_product": Column(
            str,
            title="Field 5: Credit product",
            checks=[],
        ),
        "ct_credit_product_ff": Column(
            str,
            title="Field 6: Free-form text field for other credit products",
            checks=[],
        ),
        "ct_guarantee": Column(
            str,
            title="Field 7: Type of guarantee",
            checks=[
                SBLCheck(
                    invalid_number_of_values,
                    name="ct_guarantee.invalid_number_of_values",
                    description=(
                        "'Type of guarantee' must contain at least one and at"
                        " most five values, separated by semicolons."
                    ),
                    element_wise=True,
                    min_length=1,
                    max_length=5,
                ),
                SBLCheck(
                    duplicates_in_field,
                    warning=True,
                    name="ct_guarantee.duplicates_in_field",
                    description=(
                        "'Type of guarantee' should not contain " 
                        "duplicated values."
                    ),
                    element_wise=True,
                ),
                SBLCheck(
                    multi_value_field_restriction,
                    warning=True,
                    name="ct_guarantee.multi_value_field_restriction",
                    description=(
                        "When 'type of guarantee' contains 999 (no guarantee),"
                        " 'type of guarantee' should not contain more than one"
                        " value."
                    ),
                    element_wise=True,
                    single_values={"999"},
                ),
                SBLCheck(
                    invalid_enum_value,
                    name="ct_guarantee.invalid_enum_value",
                    description=(
                        "Each value in 'type of guarantee' (separated by "
                        " semicolons) must equal 1, 2, 3, 4, 5, 6, 7, 8,"
                        " 9, 10, 11, 977, or 999."
                    ),
                    element_wise=True,
                    accepted_values=[
                        "1",
                        "2",
                        "3",
                        "4",
                        "5",
                        "6",
                        "7",
                        "8",
                        "9",
                        "10",
                        "11",
                        "977",
                        "999",
                    ],
                ),
            ],
        ),
        "ct_guarantee_ff": Column(
            str,
            title="Field 8: Free-form text field for other guarantee",
            checks=[
                SBLCheck.str_length(
                    0,
                    300,
                    name="ct_guarantee_ff.invalid_text_length",
                    description=(
                        "'Free-form text field for other guarantee' must not "
                        "exceed 300 characters in length"
                    ),
                ),
                SBLCheck(
                    conditional_field_conflict,
                    name="ct_guarantee_ff.conditional_field_conflict",
                    description=(
                        "When 'type of guarantee' does not contain 977 (other), "
                        "'free-form text field for other guarantee' must be blank. "
                        "When 'type of guarantee' contains 977, 'free-form text field"
                        " for other guarantee' must not be blank."
                    ),
                    groupby="ct_guarantee",
                    condition_values={"977"},
                ),
                SBLCheck(
                    multi_invalid_number_of_values,
                    warning=True,
                    name="ct_guarantee_ff.multi_invalid_number_of_values",
                    description=(
                        "'Type of guarantee' and 'free-form text field for other "
                        "guarantee' combined should not contain more than five values. "
                        "Code 977 (other), within 'type of guarantee', does not count "
                        "toward the maximum number of values for the purpose of this "
                        "validation check."
                    ),
                    groupby="ct_guarantee",
                    max_length=5,
                ),
            ],
        ),
        "ct_loan_term_flag": Column(
            str,
            title="Field 9: Loan term: NA/NP flag",
            checks=[
                SBLCheck(
                    invalid_enum_value,
                    name="ct_loan_term_flag.invalid_enum_value",
                    description=(
                        "Each value in 'Loan term: NA/NP flag' (separated by "
                        " semicolons) must equal 900, 988, or 999."
                    ),
                    element_wise=True,
                    accepted_values=[
                        "900",
                        "988",
                        "999",
                    ],
                ),
                SBLCheck(
                    enum_value_conflict,
                    name="ct_loan_term_flag.enum_value_conflict",
                    description=(
                        "When 'credit product' equals 1 (term loan - unsecured) or 2" 
                        "(term loan - secured), 'loan term: NA/NP flag' must not equal 999 "
                        "(not applicable)."
                        "When 'credit product' equals 988 (not provided by applicant "
                        "and otherwise undetermined), 'loan term: NA/NP flag' must equal 999."
                    ),
                    groupby="ct_credit_product",
                    condition_values1={"1", "2"},
                    condition_values2={"988"},
                    condition_value="999"
                ),

            ],
        ),
        "ct_loan_term": Column(
            str,
            title="Field 10: Loan term",
            checks=[
                SBLCheck(
                    conditional_field_conflict,
                    name="ct_loan_term.conditional_field_conflict",
                    description=(
                        "When 'loan term: NA/NP flag' does not equal 900 (applicable "
                        "and reported), 'loan term' must be blank. When 'loan term:"
                        "NA/NP flag' equals 900, 'loan term' must not be blank."
                    ),
                    groupby="ct_loan_term_flag",
                    condition_value="900",
                ),
                SBLCheck(
<<<<<<< HEAD
                    valid_numeric_format,
=======
                    is_number,
>>>>>>> 88ca76cf
                    name="ct_loan_term.invalid_numeric_format",
                    description="When present, 'loan term' must be a whole number.",
                    element_wise=True,
                ),
                SBLCheck.greater_than_or_equal_to(
                    min_value="1",
                    name="ct_loan_term.invalid_numeric_value",
                    description=(
                        "When present, 'loan term' must be greater than or equal"
                        "to 1."
                    ),
                ),
                SBLCheck.less_than(
                    max_value="1200",
                    name="ct_loan_term.unreasonable_numeric_value",
                    description=(
                        "When present, 'loan term' should be less than 1200"
                        "(100 years)."
                    ),
                ),
            ],
        ),
        "credit_purpose": Column(
            str,
            title="Field 11: Credit purpose",
            checks=[
                SBLCheck(
                    invalid_enum_value,
                    name="credit_purpose.invalid_enum_value",
                    description=(
                        "Each value in 'credit purpose' (separated by "
                        " semicolons) must equal 1, 2, 3, 4, 5, 6, 7, 8,"
                        " 9, 10, 11, 977, 988, or 999."
                    ),
                    element_wise=True,
                    accepted_values=[
                        "1",
                        "2",
                        "3",
                        "4",
                        "5",
                        "6",
                        "7",
                        "8",
                        "9",
                        "10",
                        "11",
                        "977",
                        "988",
                        "999",
                    ],
                ),
                SBLCheck(
                    invalid_number_of_values,
                    name="credit_purpose.invalid_number_of_values",
                    description=(
                        "'Credit purpose' must contain at least one and at"
                        " most three values, separated by semicolons."
                    ),
                    element_wise=True,
                    min_length=1,
                    max_length=3,
                ),
                SBLCheck(
                    multi_value_field_restriction,
                    warning=True,
                    name="credit_purpose.multi_value_field_restriction",
                    description=(
                        "When 'credit purpose' contains 988 or 999,"
                        " 'credit purpose' should not contain more than one"
                        " value."
                    ),
                    element_wise=True,
                    single_values={
                        "988",
                        "999",
                    },
                ),
                SBLCheck(
                    duplicates_in_field,
                    warning=True,
                    name="credit_purpose.duplicates_in_field",
                    description=(
                        "'Credit purpose' should not contain "
                        " duplicated values."
                    ),
                    element_wise=True,
                ),
            ],
        ),
        "credit_purpose_ff": Column(
            str,
            title="Field 12: Free-form text field for other credit purpose",
            checks=[
                SBLCheck.str_length(
                    0,
                    300,
                    name="credit_purpose_ff.invalid_text_length",
                    description=(
                        "'Free-form text field for other credit purpose' "
                        " must not exceed 300 characters in length"
                    ),
                ),
                SBLCheck(
                    conditional_field_conflict,
                    name="credit_purpose_ff.conditional_field_conflict",
                    description=(
                        "When 'credit purpose' does not contain 977 (other), 'free-form text field for other credit purpose' "
                        " must be blank. When 'credit purpose' contains 977, 'free-form text field for other credit purpose' "
                        " must not be blank."
                    ),
                    groupby="credit_purpose",
                    condition_values={"977"},
                ),
                SBLCheck(
                    invalid_number_of_values,
                    name="credit_purpose_ff.invalid_number_of_values",
                    description=(
                        "'Other Credit purpose' must not contain more "
                        " than one other credit purpose."
                    ),
                    element_wise=True,
                    min_length=0,
                    max_length=1,
                ),
            ],
        ),
        "amount_applied_for_flag": Column(
            str,
            title="Field 13: Amount applied for: NA/NP flag",
            checks=[
                SBLCheck(
                    invalid_enum_value,
                    name="amount_applied_for_flag.invalid_enum_value",
                    description=(
                        "'Amount applied For: NA/NP flag' must equal 900, 988, or 999."
                    ),
                    element_wise=True,
                    accepted_values=[
                        "900",
                        "988",
                        "999",
                    ],
                ),

                ],
        ),
        "amount_applied_for": Column(
            str,
            title="Field 14: Amount applied for",
            checks=[
                SBLCheck(
                    conditional_field_conflict,
                    name="amount_applied_for.conditional_field_conflict",
                    description=(
                        "When 'amount applied for: NA/NP flag' does not equal 900 "
                        "(applicable and reported), 'amount applied for' must be blank."
                        "When 'amount applied for: NA/NP flag' equals 900, "
                        "'amount applied for' must not be blank."
                    ),
                    groupby="amount_applied_for_flag",
                    condition_values={"900"},
                ),
                SBLCheck(
<<<<<<< HEAD
                    valid_numeric_format,
=======
                    is_number,
>>>>>>> 88ca76cf
                    name="amount_applied_for.invalid_numeric_format",
                    description=(
                        "When present, 'amount applied for' must be a numeric"
                        "value."
                    ),
                    element_wise=True,
                ),
                SBLCheck.greater_than(
                    min_value="0",
                    name="amount_applied_for.invalid_numeric_value",
                    description=(
                        "When present, 'amount applied for' must be greater than 0."
                    ),
                ),

                ],
        ),
        "amount_approved": Column(
            str,
            title="Field 15: Amount approved or originated",
            checks=[
                    SBLCheck(
<<<<<<< HEAD
                        valid_numeric_format,
=======
                        is_number,
>>>>>>> 88ca76cf
                        name="amount_approved.invalid_numeric_format",
                        description=(
                            "When present, 'amount approved or originated' "
                            "must be a numeric value."
                        ),
                        element_wise=True,
                    ),
                    SBLCheck.greater_than(
                        min_value="0",
                        name="amount_approved.invalid_numeric_value",
                        description=(
                            "When present, 'amount approved or originated' "
                            "must be greater than 0."
                        ),
                    ),
                    SBLCheck(
                        conditional_field_conflict,
                        name="amount_approved.conditional_field_conflict",
                        description=(
                            "When 'action taken' does not equal 1 (originated) "
                            "or 2 (approved but not accepted), 'amount approved "
                            " or originated' must be blank. When 'action taken' "
                            "equals 1 or 2, 'amount approved or originated' must "
                            "not be blank."
                        ),
                        groupby="action_taken",
                        condition_values={"1", "2"},
                    ),
                ],
        ),
        "action_taken": Column(
            str,
            title="Field 16: Action taken",
            checks=[
                    SBLCheck(
                        invalid_enum_value,
                        name="action_taken.invalid_enum_value",
                        description="'Action taken' must equal 1, 2, 3, 4, or 5.",
                        element_wise=True,
                        accepted_values=[
                            "1",
                            "2",
                            "3",
                            "4",
                            "5",
                        ],
                    ),
                ],
        ),
        "action_taken_date": Column(
            str,
            title="Field 17: Action taken date",
            checks=[
                SBLCheck(
                    invalid_date_format,
                    name="action_taken_date.invalid_date_format",
                    description=(
                        "'Action taken date' must be a real calendar"
                        " date using YYYYMMDD format."
                    ),
                    element_wise=True,
                ),
                SBLCheck(
                    invalid_date_value,
                    name="action_taken_date.invalid_date_value",
                    description=(
                        "The date indicated by 'action taken date' must occur"
                        " within the current reporting period:"
                        " October 1, 2024 to December 31, 2024."
                    ),
                    element_wise=True,
                    start_date_value="20241001",
                    end_date_value="20241231",
                ),
                SBLCheck(
                    date_value_conflict,
                    name="action_taken_date.date_value_conflict",
                    description=(
                        "The date indicated by 'action taken date'"
                        " must occur on or after 'application date'."
                    ),
                    groupby="app_date",
                ),
                SBLCheck(
                    unreasonable_date_value,
                    name="action_taken_date.unreasonable_date_value",
                    description=(
                        "The date indicated by 'application date' should"
                        " generally be less than two years (730 days) before"
                        " 'action taken date'."
                    ),
                    groupby="app_date",
                    days_value=730,
                ),
            ],
        ),
        "denial_reasons": Column(
            str,
            title="Field 18: Denial reason(s)",
            checks=[
                SBLCheck(
                    invalid_enum_value,
                    name="denial_reasons.invalid_enum_value",
                    description=(
                        "Each value in 'denial reason(s)' (separated by semicolons)"
                        "must equal 1, 2, 3, 4, 5, 6, 7, 8, 9, 977, or 999."
                    ),
                    element_wise=True,
                    accepted_values=[
                        "1",
                        "2",
                        "3",
                        "4",
                        "5",
                        "6",
                        "7",
                        "8",
                        "9",
                        "977",
                        "999",
                    ],
                ),
                SBLCheck(
                    invalid_number_of_values,
                    name="denial_reasons.invalid_number_of_values",
                    description=(
                        "'Denial reason(s)' must contain at least one and at most four"
                        "values, separated by semicolons."
                    ),
                    element_wise=True,
                    min_length=1,
                    max_length=4,
                ),
                SBLCheck(
                    denial_reasons_conditional_enum_value,
                    name="denial_reasons.enum_value_conflict",
                    description=(
                        "When 'action taken' equals 3, 'denial reason(s)' must not"
                        "contain 999. When 'action taken' does not equal 3, 'denial"
                        "reason(s)' must equal 999."
                    ),
                    groupby="action_taken",
                ),
                SBLCheck(
                    multi_value_field_restriction,
                    warning=True,
                    name="denial_reasons.multi_value_field_restriction",
                    description=(
                        "When 'denial reason(s)' contains 999 (not applicable),"
                        "'denial reason(s)' should not contain more than one value."
                    ),
                    element_wise=True,
                    single_values={"999"},
                ),
                SBLCheck(
                    duplicates_in_field,
                    warning=True,
                    name="denial_reasons.duplicates_in_field",
                    description=(
                        "'Denial reason(s)' should not contain " 
                        "duplicated values."
                    ),
                    element_wise=True,
                ),
            ],
        ),
        "denial_reasons_ff": Column(
            str,
            title="Field 19: Free-form text field for other denial reason(s)",
            checks=[
                SBLCheck.str_length(
                    min_value=0,
                    max_value=300,
                    name="denial_reasons_ff.invalid_text_length",
                    description=(
                        "'Free-form text field for other denial reason(s)'"
                        "must not exceed 300 characters in length."
                    ),
                ),
                SBLCheck(
                    conditional_field_conflict,
                    name="denial_reasons_ff.conditional_field_conflict",
                    description=(
                        "When 'denial reason(s)' does not contain 977 (other), field"
                        "'free-form text field for other denial reason(s)' must be"
                        "blank. When 'denial reason(s)' contains 977, 'free-form text"
                        "field for other denial reason(s)' must not be blank."
                    ),
                    groupby="denial_reasons",
                    condition_values={"977"},
                ),
            ],
        ),
        "pricing_interest_rate_type": Column(
            str,
            title="Field 20: Interest rate type",
            checks=[
                SBLCheck(
                    invalid_enum_value,
                    name="pricing_interest_rate_type.invalid_enum_value",
                    description=(
                        "Each value in 'Interest rate type' (separated by "
                        " semicolons) Must equal 1, 2, 3, 4, 5, 6, or 999"
                    ),
                    element_wise=True,
                    accepted_values=[
                        "1",
                        "2",
                        "3",
                        "4",
                        "5",
                        "6",
                        "999",
                    ],
                ),
                
            ],
        ),
        "pricing_init_rate_period": Column(
            str,
            title="Field 21: Initial rate period",
            checks=[
                SBLCheck(
                    conditional_field_conflict,
                    name="pricing_init_rate_period.conditional_field_conflict",
                    description=(
                        "When 'interest rate type' does not equal 3 (initial rate "
                        "period > 12 months, variable interest), 4 (initial rate "
                        "period > 12 months, fixed interest), 5 (initial rate period " 
                        "<= 12 months, variable interest), or 6 (initial rate period "
                        "<= 12 months, fixed interest), 'initial rate period' must "
                        "be blank."
                    ),
                    groupby="pricing_interest_rate_type",
                    condition_values={"3", "4", "5", "6"},
                ),
                SBLCheck(
                    is_number,
                    name="pricing_init_rate_period.invalid_numeric_format",
                    description=(
                    "When present, 'initial rate period' must be a whole number.",
                    ),
                    element_wise=True,
                ),
                SBLCheck.greater_than(
                    min_value="0",
                    name="pricing_init_rate_period.invalid_numeric_value",
                    description=(
                    "When present, 'initial rate period' must be greater than 0",
                    )
                ),  
            ],
        ),
        "pricing_fixed_rate": Column(
            str,
            title="Field 22: Fixed rate: interest rate",
            checks=[
                SBLCheck(
                    valid_numeric_format,
                    name="pricing_fixed_rate.invalid_numeric_format",
                    description=(
                        "When present, 'fixed rate: interest rate'"
                        " must be a numeric value."
                    ),
                    element_wise=True,
                ),
                SBLCheck(
                    conditional_field_conflict,
                    name="pricing_fixed_rate.conditional_field_conflict",
                    description=(
                        "When 'interest rate type' does not equal 2"
                        " (fixed interest rate, no initial rate period),"
                        " 4 (initial rate period > 12 months, fixed interest"
                        " rate), or 6 (initial rate period <= 12 months, fixed"
                        " interest rate), 'fixed rate: interest rate' must be"
                        " blank. When 'interest rate type' equals 2, 4, or 6,"
                        " 'fixed rate: interest rate' must not be blank."
                    ),
                    groupby="pricing_interest_rate_type",
                    condition_values={"2", "4", "6"},
                ),
                SBLCheck.greater_than(
                    min_value="0.1",
                    name="pricing_fixed_rate.unreasonable_numeric_value",
                    description=(
                        "When present, 'fixed rate: interest rate'"
                        " should generally be greater than 0.1."
                    ),
                ),
            ],
        ),
        "pricing_var_margin": Column(
            str,
            title="Field 23: Variable rate transaction: margin",
            checks=[
                SBLCheck(
                    valid_numeric_format,
                    name="pricing_var_margin.invalid_numeric_format",
                    description=(
                        "When present, 'variable rate transaction:"
                        " margin' must be a numeric value."
                    ),
                    element_wise=True,
                ),
                SBLCheck(
                    conditional_field_conflict,
                    name="pricing_var_margin.conditional_field_conflict",
                    description=(
                        "When 'interest rate type' does not equal 1"
                        " (variable interest rate, no initial rate period),"
                        " 3 (initial rate period > 12 months, variable interest rate),"
                        " or 5 (initial rate period <= 12 months, variable interest rate),"
                        " 'variable rate transaction: margin' must be blank."
                        " When 'interest rate type' equals 1, 3, or 5, 'variable"
                        " rate transaction: margin' must not be blank."
                    ),
                    groupby="pricing_interest_rate_type",
                    condition_values={"1", "3", "5"},
                ),
                SBLCheck.greater_than(
                    min_value="0.1",
                    name="pricing_var_margin.unreasonable_numeric_value",
                    description=(
                        "When present, 'variable rate transaction:"
                        " margin' should generally be greater than 0.1."
                    ),
                ),
            ],
        ),
        "pricing_var_index_name": Column(
            str,
            title="Field 24: Variable rate transaction: index name",
            checks=[],
        ),
        "pricing_var_index_name_ff": Column(
            str,
            title="Field 25: Variable rate transaction: index name: other",
            checks=[],
        ),
        "pricing_var_index_value": Column(
            str,
            title="Field 26: Variable rate transaction: index value",
            checks=[],
        ),
        "pricing_origination_charges": Column(
            str,
            title="Field 27: Total origination charges",
            checks=[],
        ),
        "pricing_broker_fees": Column(
            str,
            title="Field 28: Amount of total broker fees",
            checks=[],
        ),
        "pricing_initial_charges": Column(
            str,
            title="Field 29: Initial annual charges",
            checks=[],
        ),
        "pricing_mca_addcost_flag": Column(
            str,
            title=(
                "Field 30: MCA/sales-based: additional cost for merchant cash "
                "advances or other sales-based financing: NA flag"
            ),
            checks=[],
        ),
        "pricing_mca_addcost": Column(
            str,
            title=(
                "Field 31: MCA/sales-based: additional cost for merchant cash ",
                "advances or other sales-based financing",
            ),
            checks=[],
        ),
        "pricing_prepenalty_allowed": Column(
            str,
            title="Field 32: Prepayment penalty could be imposed",
            checks=[
                SBLCheck(
                    invalid_enum_value,
                    name="pricing_prepenalty_allowed.invalid_enum_value",
                    description="'Prepayment penalty could be imposed' must equal 1, 2, or 999.",
                    element_wise=True,
                    accepted_values=[
                        "1",
                        "2",
                        "999",
                    ],
                ),
                ],
        ),
        "pricing_prepenalty_exists": Column(
            str,
            title="Field 33: Prepayment penalty exists",
            checks=[
                SBLCheck(
                    invalid_enum_value,
                    name="pricing_prepenalty_exists.invalid_enum_value",
                    description="'Prepayment penalty exists' must equal 1, 2, or 999.",
                    element_wise=True,
                    accepted_values=[
                        "1",
                        "2",
                        "999",
                    ],
                ),
                ],
        ),
        "census_tract_adr_type": Column(
            str,
            title="Field 34: Type of address",
            checks=[],
        ),
        "census_tract_number": Column(
            str,
            title="Field 35: Tract number",
            checks=[],
        ),
        "gross_annual_revenue_flag": Column(
            str,
            title="Field 36: Gross annual revenue: NP flag",
            checks=[],
        ),
        "gross_annual_revenue": Column(
            str,
            title="Field 37: Gross annual revenue",
            checks=[],
        ),
        "naics_code_flag": Column(
            str,
            title=(
                "Field 38: North American Industry Classification System (NAICS)"
                "code: NP flag"
            ),
            checks=[],
        ),
        "naics_code": Column(
            str,
            title=(
                "Field 39: North American Industry Classification" "System (NAICS) code"
            ),
            checks=[],
        ),
        "number_of_workers": Column(
            str,
            title="Field 40: Number of workers",
            checks=[],
        ),
        "time_in_business_type": Column(
            str,
            title="Field 41: Type of response",
            checks=[],
        ),
        "time_in_business": Column(
            str,
            title="Field 42: Time in business",
            checks=[],
        ),
        "business_ownership_status": Column(
            str,
            title="Field 43: Business ownership status",
            checks=[],
        ),
        "num_principal_owners_flag": Column(
            str,
            title="Field 44: Number of principal owners: NP flag",
            checks=[],
        ),
        "num_principal_owners": Column(
            str,
            title="Field 45: Number of principal owners",
            checks=[],
        ),
        "po_1_ethnicity": Column(
            str,
            title="Field 46: Ethnicity of principal owner 1",
            checks=[],
        ),
        "po_1_ethnicity_ff": Column(
            str,
            title=(
                "Field 47: Ethnicity of principal owner 1: free-form text field for"
                "other Hispanic or Latino ethnicity"
            ),
            checks=[],
        ),
        "po_1_race": Column(
            str,
            title="Field 48: Race of principal owner 1",
            checks=[],
        ),
        "po_1_race_anai_ff": Column(
            str,
            title=(
                "Field 49: Race of principal owner 1: free-form text field for"
                "American Indian or Alaska Native Enrolled or Principal Tribe"
            ),
            checks=[],
        ),
        "po_1_race_asian_ff": Column(
            str,
            title=(
                "Field 50: Race of principal owner 1: free-form text field for other"
                "Asian race"
            ),
            checks=[],
        ),
        "po_1_race_baa_ff": Column(
            str,
            title=(
                "Field 51: Race of principal owner 1: free-form text field for other"
                "Black or African American race"
            ),
            checks=[],
        ),
        "po_1_race_pi_ff": Column(
            str,
            title=(
                "Field 52: Race of principal owner 1: free-form text field for other"
                "Pacific Islander race"
            ),
            checks=[],
        ),
        "po_1_gender_flag": Column(
            str,
            title="Field 53: Sex/gender of principal owner 1: NP flag",
            checks=[],
        ),
        "po_1_gender_ff": Column(
            str,
            title=(
                "Field 54: Sex/gender of principal owner 1: free-form text field for"
                "self-identified sex/gender"
            ),
            checks=[],
        ),
        "po_2_ethnicity": Column(
            str,
            title="Field 55: Ethnicity of principal owner 2",
            checks=[],
        ),
        "po_2_ethnicity_ff": Column(
            str,
            title=(
                "Field 56: Ethnicity of principal owner 2: free-form text field for"
                "other Hispanic or Latino ethnicity"
            ),
            checks=[],
        ),
        "po_2_race": Column(
            str,
            title="Field 57: Race of principal owner 2",
            checks=[],
        ),
        "po_2_race_anai_ff": Column(
            str,
            title=(
                "Field 58: Race of principal owner 2: free-form text field for"
                "American Indian or Alaska Native Enrolled or Principal Tribe"
            ),
            checks=[],
        ),
        "po_2_race_asian_ff": Column(
            str,
            title=(
                "Field 59: Race of principal owner 2: free-form text field for other"
                "Asian race"
            ),
            checks=[],
        ),
        "po_2_race_baa_ff": Column(
            str,
            title=(
                "Field 60: Race of principal owner 2: free-form text field for other"
                "Black or African American race"
            ),
            checks=[],
        ),
        "po_2_race_pi_ff": Column(
            str,
            title=(
                "Field 61: Race of principal owner 2: free-form text field for other"
                "Pacific Islander race"
            ),
            checks=[],
        ),
        "po_2_gender_flag": Column(
            str,
            title="Field 62: Sex/gender of principal owner 2: NP flag",
            checks=[],
        ),
        "po_2_gender_ff": Column(
            str,
            title=(
                "Field 63: Sex/gender of principal owner 2: free-form text field for"
                "self-identified sex/gender"
            ),
            checks=[],
        ),
        "po_3_ethnicity": Column(
            str,
            title="Field 64: Ethnicity of principal owner 3",
            checks=[],
        ),
        "po_3_ethnicity_ff": Column(
            str,
            title=(
                "Field 65: Ethnicity of principal owner 3: free-form text field for"
                "other Hispanic or Latino ethnicity"
            ),
            checks=[],
        ),
        "po_3_race": Column(
            str,
            title="Field 66: Race of principal owner 3",
            checks=[],
        ),
        "po_3_race_anai_ff": Column(
            str,
            title=(
                "Field 67: Race of principal owner 3: free-form text field for"
                "American Indian or Alaska Native Enrolled or Principal Tribe"
            ),
            checks=[],
        ),
        "po_3_race_asian_ff": Column(
            str,
            title=(
                "Field 68: Race of principal owner 3: free-form text field for other"
                "Asian race"
            ),
            checks=[],
        ),
        "po_3_race_baa_ff": Column(
            str,
            title=(
                "Field 69: Race of principal owner 3: free-form text field for other"
                "Black or African American race"
            ),
            checks=[],
        ),
        "po_3_race_pi_ff": Column(
            str,
            title=(
                "Field 70: Race of principal owner 3: free-form text field for other"
                "Pacific Islander race"
            ),
            checks=[],
        ),
        "po_3_gender_flag": Column(
            str,
            title="Field 71: Sex/gender of principal owner 3: NP flag",
            checks=[],
        ),
        "po_3_gender_ff": Column(
            str,
            title=(
                "Field 72: Sex/gender of principal owner 3: free-form text field for"
                "self-identified sex/gender"
            ),
            checks=[],
        ),
        "po_4_ethnicity": Column(
            str,
            title="Field 73: Ethnicity of principal owner 4",
            checks=[],
        ),
        "po_4_ethnicity_ff": Column(
            str,
            title=(
                "Field 74: Ethnicity of principal owner 4: free-form text field for"
                "other Hispanic or Latino ethnicity"
            ),
            checks=[],
        ),
        "po_4_race": Column(
            str,
            title="Field 75: Race of principal owner 4",
            checks=[],
        ),
        "po_4_race_anai_ff": Column(
            str,
            title=(
                "Field 76: Race of principal owner 4: free-form text field for"
                "American Indian or Alaska Native Enrolled or Principal Tribe"
            ),
            checks=[],
        ),
        "po_4_race_asian_ff": Column(
            str,
            title=(
                "Field 77: Race of principal owner 4: free-form text field for other"
                "Asian race"
            ),
            checks=[],
        ),
        "po_4_race_baa_ff": Column(
            str,
            title=(
                "Field 78: Race of principal owner 4: free-form text field for other"
                "Black or African American race"
            ),
            checks=[],
        ),
        "po_4_race_pi_ff": Column(
            str,
            title=(
                "Field 79: Race of principal owner 4: free-form text field for other"
                "Pacific Islander race"
            ),
            checks=[],
        ),
        "po_4_gender_flag": Column(
            str,
            title="Field 80: Sex/gender of principal owner 4: NP flag",
            checks=[],
        ),
        "po_4_gender_ff": Column(
            str,
            title=(
                "Field 81: Sex/gender of principal owner 4: free-form text field for"
                "self-identified sex/gender"
            ),
            checks=[],
        ),
    }
)<|MERGE_RESOLUTION|>--- conflicted
+++ resolved
@@ -11,12 +11,7 @@
                              duplicates_in_field, enum_value_conflict,
                              invalid_date_format, invalid_date_value,
                              invalid_enum_value, invalid_number_of_values,
-<<<<<<< HEAD
-                             valid_numeric_format,
-                             multi_invalid_number_of_values,
-=======
                              is_number, multi_invalid_number_of_values,
->>>>>>> 88ca76cf
                              multi_value_field_restriction,
                              unreasonable_date_value)
 from checks import SBLCheck
@@ -222,11 +217,7 @@
                     condition_value="900",
                 ),
                 SBLCheck(
-<<<<<<< HEAD
-                    valid_numeric_format,
-=======
                     is_number,
->>>>>>> 88ca76cf
                     name="ct_loan_term.invalid_numeric_format",
                     description="When present, 'loan term' must be a whole number.",
                     element_wise=True,
@@ -391,11 +382,7 @@
                     condition_values={"900"},
                 ),
                 SBLCheck(
-<<<<<<< HEAD
-                    valid_numeric_format,
-=======
                     is_number,
->>>>>>> 88ca76cf
                     name="amount_applied_for.invalid_numeric_format",
                     description=(
                         "When present, 'amount applied for' must be a numeric"
@@ -418,11 +405,7 @@
             title="Field 15: Amount approved or originated",
             checks=[
                     SBLCheck(
-<<<<<<< HEAD
-                        valid_numeric_format,
-=======
                         is_number,
->>>>>>> 88ca76cf
                         name="amount_approved.invalid_numeric_format",
                         description=(
                             "When present, 'amount approved or originated' "
