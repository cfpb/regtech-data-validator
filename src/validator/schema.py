"""Create a Pandera SBLAR DataFrameSchema object.

Refer to the Pandera documentation for details. 
https://pandera.readthedocs.io/en/stable/dataframe_schemas.html

The only major modification from native Pandera is the use of custom
Check classes to differentiate between warnings and errors. """

<<<<<<< HEAD
from check_functions import (app_date_valid_yyyymmdd,
                             conditional_field_conflict,
                             ct_credit_product_ff_blank_validity,
                             duplicates_in_field, invalid_enum_value,
                             invalid_number_of_values,
                             multi_invalid_number_of_values,
                             multi_value_field_restriction,
                             uli_ensure_each_record_begins_with_the_same_lei)
=======
from check_functions import (conditional_field_conflict, duplicates_in_field,
                             invalid_enum_value, invalid_number_of_values,
                             multi_invalid_number_of_values,
                             multi_value_field_restriction)
>>>>>>> 31ddb3af
from checks import SBLCheck
from pandera import Column, DataFrameSchema

sblar_schema = DataFrameSchema(
    {
        "uid": Column(
            str,
            title="Field 1: Unique identifier",
            checks=[],
        ),
        "app_date": Column(
            str,
            title="Field 2: Application date",
            checks=[],
        ),
        "app_method": Column(
            str,
            title="Field 3: Application method",
            checks=[],
        ),
        "app_recipient": Column(
            str,
            title="Field 4: Application recipient",
            checks=[],
        ),
        "ct_credit_product": Column(
            str,
            title="Field 5: Credit product",
            checks=[],
        ),
        "ct_credit_product_ff": Column(
            str,
            title="Field 6: Free-form text field for other credit products",
            checks=[],
        ),
        "ct_guarantee": Column(
            str,
            title="Field 7: Type of guarantee",
            checks=[
                SBLCheck(
                    invalid_number_of_values,
                    name="ct_guarantee.invalid_number_of_values",
                    description=(
                        "‘Type of guarantee’ must contain at least one and at"
                        " most five values, separated by semicolons."
                    ),
                    element_wise=True,
                    min_length=1,
                    max_length=5,
                ),
                SBLCheck(
                    duplicates_in_field,
                    warning=True,
                    name="ct_guarantee.duplicates_in_field",
                    description=(
                        "‘Type of guarantee’ should not contain "
                        "duplicated values."
                    ),
                    element_wise=True,
                ),
                SBLCheck(
                    multi_value_field_restriction,
                    warning=True,
                    name="ct_guarantee.multi_value_field_restriction",
                    description=(
                        "When ‘type of guarantee’ contains 999 (no guarantee),"
                        " ‘type of guarantee’ should not contain more than one"
                        " value."
                    ),
                    element_wise=True,
                    single_value="999",
                ),
                SBLCheck(
                    invalid_enum_value,
                    name="ct_guarantee.invalid_enum_value",
                    description=(
                        "Each value in ‘type of guarantee’ (separated by "
                        " semicolons) must equal 1, 2, 3, 4, 5, 6, 7, 8,"
                        " 9, 10, 11, 977, or 999."
                    ),
                    element_wise=True,
                    accepted_values=[
                        "1",
                        "2",
                        "3",
                        "4",
                        "5",
                        "6",
                        "7",
                        "8",
                        "9",
                        "10",
                        "11",
                        "977",
                        "999",
                    ],
                ),
            ],
        ),
        "ct_guarantee_ff": Column(
            str,
            title="Field 8: Free-form text field for other guarantee",
            checks=[
                SBLCheck.str_length(
                    0,
                    300,
                    name="ct_guarantee_ff.invalid_text_length",
                    description=(
                        "‘Free-form text field for other guarantee’ must not "
                        "exceed 300 characters in length"
                    ),
                ),
                SBLCheck(
                    conditional_field_conflict,
                    name="ct_guarantee_ff.conditional_field_conflict",
                    description=(
                        "When ‘type of guarantee’ does not contain 977 (other), "
                        "‘free-form text field for other guarantee’ must be blank. "
                        "When ‘type of guarantee’ contains 977, ‘free-form text field"
                        " for other guarantee’ must not be blank."
                    ),
                    groupby="ct_guarantee",
                    condition_value="977",
                ),
                SBLCheck(
                    multi_invalid_number_of_values,
                    warning=True,
                    name="ct_guarantee_ff.multi_invalid_number_of_values",
                    description=(
                        "‘Type of guarantee’ and ‘free-form text field for other "
                        "guarantee‘ combined should not contain more than five values. "
                        "Code 977 (other), within 'type of guarantee', does not count "
                        "toward the maximum number of values for the purpose of this "
                        "validation check."
                    ),
                    groupby="ct_guarantee",
                    max_length=5,
                ),      
            ],
        ),
        "ct_loan_term_flag": Column(
            str,
            title="Field 9: Loan term: NA/NP flag",
            checks=[],
        ),
        "ct_loan_term": Column(
            str,
            title="Field 10: Loan term",
            checks=[],
        ),
        "credit_purpose": Column(
            str,
            title="Field 11: Credit purpose",
            checks=[
                SBLCheck(
                    invalid_enum_value,
                    name="credit_purpose.invalid_enum_value",
                    element_wise=True,
                    accepted_values=[
                        "1",
                        "2",
                        "3",
                        "4",
                        "5",
                        "6",
                        "7",
                        "8",
                        "9",
                        "10",
                        "11",
                        "977",
                        "988",
                        "999",
                    ],
                ),
                SBLCheck(
                    invalid_number_of_values,
                    name="credit_purpose.invalid_number_of_values",
                    element_wise=True,
                    min_length=1,
                    max_length=3,
                ),
                SBLCheck(
                    multi_value_field_restriction,
                    warning=True,
                    name="credit_purpose.multi_value_field_restriction",
                    element_wise=True,
                    single_values=[
                        "988",
                        "999",
                    ]
                ),
                SBLCheck(
                    duplicates_in_field,
                    warning=True,
                    name="credit_purpose.duplicates_in_field",
                    element_wise=True,
                ),
            ],
        ),
        "credit_purpose_ff": Column(
            str,
            title="Field 12: Free-form text field for other credit purpose",
            checks=[
                SBLCheck.str_length(
                    0,
                    300,
                    name="‘Free-form text field for other guarantee’ must not exceed 300 characters in length",
                ),
                SBLCheck(
                    conditional_field_conflict,
                    name="When ‘credit purpose’ does not contain 977 (other), ‘free-form text field for other credit purpose’ must be blank. When ‘credit purpose’ contains 977, ‘free-form text field for other credit purpose’ must not be blank.",
                    groupby="credit_purpose",
                    condition_value="977",
                ),
                SBLCheck(
                    multi_invalid_number_of_values,
                    warning=True,
                    name="‘credit purpose’ and ‘free-form text field for other credit purpose‘ combined should not contain more than one. Code 977 (other), within 'credit purpose', does not count toward the maximum number of values for the purpose of this validation check.",
                    groupby="credit_purpose",
                    max_length=1,
                ),
            ],
        ),
        "amount_applied_for_flag": Column(
            str,
            title="Field 13: Amount applied for: NA/NP flag",
            checks=[],
        ),
        "amount_applied_for": Column(
            str,
            title="Field 14: Amount applied for",
            checks=[],
        ),
        "amount_approved": Column(
            str,
            title="Field 15: Amount approved or originated",
            checks=[],
        ),
        "action_taken": Column(
            str,
            title="Field 16: Action taken",
            checks=[],
        ),
        "action_taken_date": Column(
            str,
            title="Field 17: Action taken date",
            checks=[],
        ),
        "denial_reasons": Column(
            str,
            title="Field 18: Denial reason(s)",
            checks=[],
        ),
        "denial_reasons_ff": Column(
            str,
            title="Field 19: Free-form text field for other denial reason(s)",
            checks=[],
        ),
        "pricing_interest_rate_type": Column(
            str,
            title="Field 20: Interest rate type",
            checks=[],
        ),
        "pricing_init_rate_period": Column(
            str,
            title="Field 21: Initial rate period",
            checks=[],
        ),
        "pricing_fixed_rate": Column(
            str,
            title="Field 22: Fixed rate: interest rate",
            checks=[],
        ),
        "pricing_var_margin": Column(
            str,
            title="Field 23: Variable rate transaction: margin",
            checks=[],
        ),
        "pricing_var_index_name": Column(
            str,
            title="Field 24: Variable rate transaction: index name",
            checks=[],
        ),
        "pricing_var_index_name_ff": Column(
            str,
            title="Field 25: Variable rate transaction: index name: other",
            checks=[],
        ),
        "pricing_var_index_value": Column(
            str,
            title="Field 26: Variable rate transaction: index value",
            checks=[],
        ),
        "pricing_origination_charges": Column(
            str,
            title="Field 27: Total origination charges",
            checks=[],
        ),
        "pricing_broker_fees": Column(
            str,
            title="Field 28: Amount of total broker fees",
            checks=[],
        ),
        "pricing_initial_charges": Column(
            str,
            title="Field 29: Initial annual charges",
            checks=[],
        ),
        "pricing_mca_addcost_flag": Column(
            str,
            title=(
                "Field 30: MCA/sales-based: additional cost for merchant cash "
                "advances or other sales-based financing: NA flag"
            ),
            checks=[],
        ),
        "pricing_mca_addcost": Column(
            str,
            title=(
                "Field 31: MCA/sales-based: additional cost for merchant cash ",
                "advances or other sales-based financing",
            ),
            checks=[],
        ),
        "pricing_prepenalty_allowed": Column(
            str,
            title="Field 32: Prepayment penalty could be imposed",
            checks=[],
        ),
        "pricing_prepenalty_exists": Column(
            str,
            title="Field 33: Prepayment penalty exists",
            checks=[],
        ),
        "census_tract_adr_type": Column(
            str,
            title="Field 34: Type of address",
            checks=[],
        ),
        "census_tract_number": Column(
            str,
            title="Field 35: Tract number",
            checks=[],
        ),
        "gross_annual_revenue_flag": Column(
            str,
            title="Field 36: Gross annual revenue: NP flag",
            checks=[],
        ),
        "gross_annual_revenue": Column(
            str,
            title="Field 37: Gross annual revenue",
            checks=[],
        ),
        "naics_code_flag": Column(
            str,
            title=(
                "Field 38: North American Industry Classification System (NAICS)"
                "code: NP flag"
            ),
            checks=[],
        ),
        "naics_code": Column(
            str,
            title=(
                "Field 39: North American Industry Classification" "System (NAICS) code"
            ),
            checks=[],
        ),
        "number_of_workers": Column(
            str,
            title="Field 40: Number of workers",
            checks=[],
        ),
        "time_in_business_type": Column(
            str,
            title="Field 41: Type of response",
            checks=[],
        ),
        "time_in_business": Column(
            str,
            title="Field 42: Time in business",
            checks=[],
        ),
        "business_ownership_status": Column(
            str,
            title="Field 43: Business ownership status",
            checks=[],
        ),
        "num_principal_owners_flag": Column(
            str,
            title="Field 44: Number of principal owners: NP flag",
            checks=[],
        ),
        "num_principal_owners": Column(
            str,
            title="Field 45: Number of principal owners",
            checks=[],
        ),
        "po_1_ethnicity": Column(
            str,
            title="Field 46: Ethnicity of principal owner 1",
            checks=[],
        ),
        "po_1_ethnicity_ff": Column(
            str,
            title=(
                "Field 47: Ethnicity of principal owner 1: free-form text field for"
                "other Hispanic or Latino ethnicity"
            ),
            checks=[],
        ),
        "po_1_race": Column(
            str,
            title="Field 48: Race of principal owner 1",
            checks=[],
        ),
        "po_1_race_anai_ff": Column(
            str,
            title=(
                "Field 49: Race of principal owner 1: free-form text field for"
                "American Indian or Alaska Native Enrolled or Principal Tribe"
            ),
            checks=[],
        ),
        "po_1_race_asian_ff": Column(
            str,
            title=(
                "Field 50: Race of principal owner 1: free-form text field for other"
                "Asian race"
            ),
            checks=[],
        ),
        "po_1_race_baa_ff": Column(
            str,
            title=(
                "Field 51: Race of principal owner 1: free-form text field for other"
                "Black or African American race"
            ),
            checks=[],
        ),
        "po_1_race_pi_ff": Column(
            str,
            title=(
                "Field 52: Race of principal owner 1: free-form text field for other"
                "Pacific Islander race"
            ),
            checks=[],
        ),
        "po_1_gender_flag": Column(
            str,
            title="Field 53: Sex/gender of principal owner 1: NP flag",
            checks=[],
        ),
        "po_1_gender_ff": Column(
            str,
            title=(
                "Field 54: Sex/gender of principal owner 1: free-form text field for"
                "self-identified sex/gender"
            ),
            checks=[],
        ),
        "po_2_ethnicity": Column(
            str,
            title="Field 55: Ethnicity of principal owner 2",
            checks=[],
        ),
        "po_2_ethnicity_ff": Column(
            str,
            title=(
                "Field 56: Ethnicity of principal owner 2: free-form text field for"
                "other Hispanic or Latino ethnicity"
            ),
            checks=[],
        ),
        "po_2_race": Column(
            str,
            title="Field 57: Race of principal owner 2",
            checks=[],
        ),
        "po_2_race_anai_ff": Column(
            str,
            title=(
                "Field 58: Race of principal owner 2: free-form text field for"
                "American Indian or Alaska Native Enrolled or Principal Tribe"
            ),
            checks=[],
        ),
        "po_2_race_asian_ff": Column(
            str,
            title=(
                "Field 59: Race of principal owner 2: free-form text field for other"
                "Asian race"
            ),
            checks=[],
        ),
        "po_2_race_baa_ff": Column(
            str,
            title=(
                "Field 60: Race of principal owner 2: free-form text field for other"
                "Black or African American race"
            ),
            checks=[],
        ),
        "po_2_race_pi_ff": Column(
            str,
            title=(
                "Field 61: Race of principal owner 2: free-form text field for other"
                "Pacific Islander race"
            ),
            checks=[],
        ),
        "po_2_gender_flag": Column(
            str,
            title="Field 62: Sex/gender of principal owner 2: NP flag",
            checks=[],
        ),
        "po_2_gender_ff": Column(
            str,
            title=(
                "Field 63: Sex/gender of principal owner 2: free-form text field for"
                "self-identified sex/gender"
            ),
            checks=[],
        ),
        "po_3_ethnicity": Column(
            str,
            title="Field 64: Ethnicity of principal owner 3",
            checks=[],
        ),
        "po_3_ethnicity_ff": Column(
            str,
            title=(
                "Field 65: Ethnicity of principal owner 3: free-form text field for"
                "other Hispanic or Latino ethnicity"
            ),
            checks=[],
        ),
        "po_3_race": Column(
            str,
            title="Field 66: Race of principal owner 3",
            checks=[],
        ),
        "po_3_race_anai_ff": Column(
            str,
            title=(
                "Field 67: Race of principal owner 3: free-form text field for"
                "American Indian or Alaska Native Enrolled or Principal Tribe"
            ),
            checks=[],
        ),
        "po_3_race_asian_ff": Column(
            str,
            title=(
                "Field 68: Race of principal owner 3: free-form text field for other"
                "Asian race"
            ),
            checks=[],
        ),
        "po_3_race_baa_ff": Column(
            str,
            title=(
                "Field 69: Race of principal owner 3: free-form text field for other"
                "Black or African American race"
            ),
            checks=[],
        ),
        "po_3_race_pi_ff": Column(
            str,
            title=(
                "Field 70: Race of principal owner 3: free-form text field for other"
                "Pacific Islander race"
            ),
            checks=[],
        ),
        "po_3_gender_flag": Column(
            str,
            title="Field 71: Sex/gender of principal owner 3: NP flag",
            checks=[],
        ),
        "po_3_gender_ff": Column(
            str,
            title=(
                "Field 72: Sex/gender of principal owner 3: free-form text field for"
                "self-identified sex/gender"
            ),
            checks=[],
        ),
        "po_4_ethnicity": Column(
            str,
            title="Field 73: Ethnicity of principal owner 4",
            checks=[],
        ),
        "po_4_ethnicity_ff": Column(
            str,
            title=(
                "Field 74: Ethnicity of principal owner 4: free-form text field for"
                "other Hispanic or Latino ethnicity"
            ),
            checks=[],
        ),
        "po_4_race": Column(
            str,
            title="Field 75: Race of principal owner 4",
            checks=[],
        ),
        "po_4_race_anai_ff": Column(
            str,
            title=(
                "Field 76: Race of principal owner 4: free-form text field for"
                "American Indian or Alaska Native Enrolled or Principal Tribe"
            ),
            checks=[],
        ),
        "po_4_race_asian_ff": Column(
            str,
            title=(
                "Field 77: Race of principal owner 4: free-form text field for other"
                "Asian race"
            ),
            checks=[],
        ),
        "po_4_race_baa_ff": Column(
            str,
            title=(
                "Field 78: Race of principal owner 4: free-form text field for other"
                "Black or African American race"
            ),
            checks=[],
        ),
        "po_4_race_pi_ff": Column(
            str,
            title=(
                "Field 79: Race of principal owner 4: free-form text field for other"
                "Pacific Islander race"
            ),
            checks=[],
        ),
        "po_4_gender_flag": Column(
            str,
            title="Field 80: Sex/gender of principal owner 4: NP flag",
            checks=[],
        ),
        "po_4_gender_ff": Column(
            str,
            title=(
                "Field 81: Sex/gender of principal owner 4: free-form text field for"
                "self-identified sex/gender"
            ),
            checks=[],
        ),
    }
)<|MERGE_RESOLUTION|>--- conflicted
+++ resolved
@@ -6,21 +6,11 @@
 The only major modification from native Pandera is the use of custom
 Check classes to differentiate between warnings and errors. """
 
-<<<<<<< HEAD
-from check_functions import (app_date_valid_yyyymmdd,
-                             conditional_field_conflict,
-                             ct_credit_product_ff_blank_validity,
-                             duplicates_in_field, invalid_enum_value,
-                             invalid_number_of_values,
-                             multi_invalid_number_of_values,
-                             multi_value_field_restriction,
-                             uli_ensure_each_record_begins_with_the_same_lei)
-=======
 from check_functions import (conditional_field_conflict, duplicates_in_field,
                              invalid_enum_value, invalid_number_of_values,
                              multi_invalid_number_of_values,
                              multi_value_field_restriction)
->>>>>>> 31ddb3af
+
 from checks import SBLCheck
 from pandera import Column, DataFrameSchema
 
