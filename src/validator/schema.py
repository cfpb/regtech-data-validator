--- conflicted
+++ resolved
@@ -818,7 +818,6 @@
         "pricing_var_index_value": Column(
             str,
             title="Field 26: Variable rate transaction: index value",
-<<<<<<< HEAD
             checks=[
                 SBLCheck(
                     is_number,
@@ -842,10 +841,6 @@
                     condition_values={"1", "3"},
                 ),
             ],
-=======
-            nullable=True,
-            checks=[],
->>>>>>> ee97b603
         ),
         "pricing_origination_charges": Column(
             str,
