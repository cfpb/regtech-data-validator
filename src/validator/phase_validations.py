--- conflicted
+++ resolved
@@ -3,26 +3,7 @@
 This mapping is used to populate the schema template object and create
 an instance of a PanderaSchema object for phase 1 and phase 2."""
 
-from .check_functions import (has_correct_length,
-                              has_no_conditional_field_conflict,
-                              has_valid_enum_pair, has_valid_fieldset_pair,
-                              has_valid_format,
-                              has_valid_multi_field_value_count,
-                              has_valid_value_count, is_date, is_date_after,
-                              is_date_before_in_days, is_date_in_range,
-                              is_greater_than, is_greater_than_or_equal_to,
-                              is_less_than, is_number, is_unique_column,
-                              is_unique_in_field, is_valid_code, is_valid_enum,
-                              meets_multi_value_field_restriction)
-from .checks import SBLCheck
-
-
-<<<<<<< HEAD
-def get_phase_1_and_2_validations(naics_codes: dict, census_geoids: dict):
-    two_phases_schema = {
-=======
-import global_data
-from check_functions import (
+from .check_functions import (
     has_correct_length,
     has_no_conditional_field_conflict,
     has_valid_enum_pair,
@@ -45,15 +26,13 @@
     meets_multi_value_field_restriction,
     string_contains,
 )
-from checks import SBLCheck
-
-# read and populate global naics code (this should be called only once)
-global_data.read_naics_codes()
+from .checks import SBLCheck
 
 
-def get_phase_1_and_2_validations_for_lei(lei: str = None):
+def get_phase_1_and_2_validations_for_lei(
+    naics_codes: dict, census_geoids: dict, lei: str = None
+):
     return {
->>>>>>> 30e46506
         "uid": {
             "phase_1": [
                 SBLCheck(
@@ -85,8 +64,6 @@
                     element_wise=True,
                     regex="^[A-Z0-9]+$",
                 ),
-<<<<<<< HEAD
-=======
                 SBLCheck(
                     string_contains,
                     name="uid.invalid_uid_lei",
@@ -98,7 +75,6 @@
                     containing_value=lei,
                     end_idx=20,
                 ),
->>>>>>> 30e46506
             ],
             "phase_2": [],
         },
@@ -379,12 +355,8 @@
                     is_greater_than_or_equal_to,
                     name="ct_loan_term.invalid_numeric_value",
                     description=(
-<<<<<<< HEAD
-                        "When present, 'loan term' must be greater than or equal" "to 1."
-=======
                         "When present, 'loan term' must be greater than or equal"
                         "to 1."
->>>>>>> 30e46506
                     ),
                     element_wise=True,
                     min_value="1",
@@ -394,12 +366,8 @@
                     is_less_than,
                     name="ct_loan_term.unreasonable_numeric_value",
                     description=(
-<<<<<<< HEAD
-                        "When present, 'loan term' should be less than 1200" "(100 years)."
-=======
                         "When present, 'loan term' should be less than 1200"
                         "(100 years)."
->>>>>>> 30e46506
                     ),
                     element_wise=True,
                     max_value="1200",
@@ -1147,12 +1115,8 @@
                     is_number,
                     name="pricing_initial_charges.invalid_numeric_format",
                     description=(
-<<<<<<< HEAD
-                        "When present, 'initial annual charges' must be a" "numeric value."
-=======
                         "When present, 'initial annual charges' must be a"
                         "numeric value."
->>>>>>> 30e46506
                     ),
                     element_wise=True,
                     accept_blank=True,
@@ -1160,30 +1124,9 @@
             ],
             "phase_2": [],
         },
-<<<<<<< HEAD
-        "pricing_mca_addcost_flag": {"phase_1": [], "phase_2": [
-            
-=======
-        "pricing_mca_addcost_flag": {"phase_1": [], "phase_2": []},
-        "pricing_mca_addcost": {"phase_1": [], "phase_2": []},
-        "pricing_prepenalty_allowed": {
-            "phase_1": [
-                SBLCheck(
-                    is_valid_enum,
-                    name="pricing_prepenalty_allowed.invalid_enum_value",
-                    description=(
-                        "'Prepayment penalty could be imposed' must equal 1, 2, or 999."
-                    ),
-                    element_wise=True,
-                    accepted_values=[
-                        "1",
-                        "2",
-                        "999",
-                    ],
-                ),
-            ],
-            "phase_2": [
->>>>>>> 30e46506
+        "pricing_mca_addcost_flag": {
+            "phase_1": [],
+            "phase_2": [
                 SBLCheck(
                     has_valid_enum_pair,
                     name="pricing_mca_addcost_flag.enum_value_conflict",
@@ -1204,42 +1147,9 @@
                         }
                     ],
                 ),
-<<<<<<< HEAD
-            ]
-        },
-        "pricing_mca_addcost": {
-            "phase_1": [], 
-            "phase_2": [
-                SBLCheck(
-                    has_no_conditional_field_conflict,
-                    name="pricing_mca_addcost.conditional_field_conflict",
-                    description=(
-                        "When 'MCA/sales-based: additional cost for merchant "
-                        "cash advances or other sales-based financing: NA flag' "
-                        "does not equal 900 (applicable), 'MCA/sales-based: "
-                        "additional cost for merchant cash advances or other "
-                        "sales-based financing' must be blank. When 'MCA/sales-based: "
-                        "additional cost for merchant cash advances or other "
-                        "sales-based financing: NA flag' equals 900, MCA/sales-based: "
-                        "additional cost for merchant cash advances or other "
-                        "sales-based financing’ must not be blank."
-                    ),
-                    groupby="pricing_mca_addcost_flag",
-                    condition_values={"900"},
-                ),
-                SBLCheck(
-                    is_number,
-                    name="pricing_mca_addcost.invalid_numeric_format",
-                    description=(
-                        "When present, 'MCA/sales-based: additional cost for "
-                        "merchant cash advances or other sales-based financing' "
-                        "must be a numeric value"
-                    ),
-                    element_wise=True,
-                    accept_blank=True,
-                ),
-            ]
-        },
+            ],
+        },
+        "pricing_mca_addcost": {"phase_1": [], "phase_2": []},
         "pricing_prepenalty_allowed": {
             "phase_1": [
                 SBLCheck(
@@ -1257,9 +1167,6 @@
                 ),
             ],
             "phase_2": [],
-=======
-            ],
->>>>>>> 30e46506
         },
         "pricing_prepenalty_exists": {
             "phase_1": [
@@ -1341,7 +1248,6 @@
                         },
                     ],
                 ),
-<<<<<<< HEAD
                 SBLCheck(
                     is_valid_code,
                     name="census_tract_number.invalid_geoid",
@@ -1354,8 +1260,6 @@
                     accept_blank=True,
                     codes=census_geoids,
                 ),
-=======
->>>>>>> 30e46506
             ],
         },
         "gross_annual_revenue_flag": {
@@ -1363,13 +1267,9 @@
                 SBLCheck(
                     is_valid_enum,
                     name="gross_annual_revenue_flag.invalid_enum_value",
-<<<<<<< HEAD
-                    description=("'Gross annual revenue: NP flag' must equal 900 or 988."),
-=======
                     description=(
                         "'Gross annual revenue: NP flag' must equal 900 or 988."
                     ),
->>>>>>> 30e46506
                     element_wise=True,
                     accepted_values=[
                         "900",
@@ -1458,11 +1358,7 @@
                     ),
                     element_wise=True,
                     accept_blank=True,
-<<<<<<< HEAD
                     codes=naics_codes,
-=======
-                    codes=global_data.naics_codes,
->>>>>>> 30e46506
                 ),
                 SBLCheck(
                     has_no_conditional_field_conflict,
@@ -1590,12 +1486,8 @@
                     has_valid_value_count,
                     name="business_ownership_status.invalid_number_of_values",
                     description=(
-<<<<<<< HEAD
-                        "'Business ownership status' must" " contain at least one value."
-=======
                         "'Business ownership status' must"
                         " contain at least one value."
->>>>>>> 30e46506
                     ),
                     element_wise=True,
                     min_length=1,
@@ -3238,9 +3130,4 @@
                 ),
             ],
         },
-<<<<<<< HEAD
-    }
-    return two_phases_schema
-=======
-    }
->>>>>>> 30e46506
+    }