--- conflicted
+++ resolved
@@ -480,7 +480,6 @@
                 SBLCheck(
                     has_valid_multi_field_value_count,
                     id="W2006",
-<<<<<<< HEAD
                     warning=True,
                     name="credit_purpose_ff.multi_invalid_number_of_values",
                     description=(
@@ -493,13 +492,6 @@
                     groupby="credit_purpose",
                     ignored_values={"977"},
                     max_length=3,
-=======
-                    name="credit_purpose_ff.invalid_number_of_values",
-                    description="'Other Credit purpose' must not contain more  than one other credit purpose.",
-                    element_wise=True,
-                    min_length=0,
-                    max_length=1,
->>>>>>> 1c75d8e6
                 ),
             ],
         },
