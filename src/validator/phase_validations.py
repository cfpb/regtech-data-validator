"""This is a mapping of column names and validations for each phase.

This mapping is used to populate the schema template object and create
an instance of a PanderaSchema object for phase 1 and phase 2."""

#! NOTE: "pricing_adj_margin", "pricing_adj_index_name": "pricing_adj_index_name_ff",
#        and "pricing_adj_index_value" have been renamed. They used to be called
#        pricing_var_xyz but are now called pricing_adj_xyz


import global_data
from check_functions import (
    has_correct_length,
    has_no_conditional_field_conflict,
    has_valid_enum_pair,
    has_valid_fieldset_pair,
    has_valid_format,
    has_valid_multi_field_value_count,
    has_valid_value_count,
    is_date,
    is_date_after,
    is_date_before_in_days,
    is_date_in_range,
    is_greater_than,
    is_greater_than_or_equal_to,
    is_less_than,
    is_number,
    is_unique_column,
    is_unique_in_field,
    is_valid_code,
    is_valid_enum,
    meets_multi_value_field_restriction,
    string_contains,
)
from checks import SBLCheck

# read and populate global naics code (this should be called only once)
global_data.read_naics_codes()


def get_phase_1_and_2_validations_for_lei(lei: str = None):
    return {
        "uid": {
            "phase_1": [
                SBLCheck(
                    is_unique_column,
                    name="uid.duplicates_in_dataset",
                    description=(
                        "Any 'unique identifier' may not be used in more than one "
                        "record within a small business lending application register."
                    ),
                    groupby="uid",
                ),
                SBLCheck.str_length(
                    21,
                    45,
                    name="uid.invalid_text_length",
                    description=(
                        "'Unique identifier' must be at least 21 characters "
                        "in length and at most 45 characters in length."
                    ),
                ),
                SBLCheck(
                    has_valid_format,
                    name="uid.invalid_text_pattern",
                    description=(
                        "'Unique identifier' may contain any combination of "
                        "numbers and/or uppercase letters (i.e., 0-9 and A-Z), "
                        "and must not contain any other characters."
                    ),
                    element_wise=True,
                    regex="^[A-Z0-9]+$",
                ),
                SBLCheck(
                    string_contains,
                    name="uid.invalid_uid_lei",
                    description=(
<<<<<<< HEAD
                        "The first 20 characters of the 'unique identifier' "
                        "should match the Legal Entity Identifier (LEI) for "
                        "the financial institution."
=======
                        "The first 20 characters of the 'unique identifier' should"
                        " match the Legal Entity Identifier (LEI) for the financial"
                        " institution."
>>>>>>> 810de45d
                    ),
                    element_wise=True,
                    containing_value=lei,
                    end_idx=20,
                ),
            ],
            "phase_2": [],
        },
        "app_date": {
            "phase_1": [
                SBLCheck(
                    is_date,
                    name="app_date.invalid_date_format",
                    description=(
                        "'Application date' must be a real calendar "
                        "date using YYYYMMDD format."
                    ),
                    element_wise=True,
                ),
            ],
            "phase_2": [],
        },
        "app_method": {
            "phase_1": [
                SBLCheck(
                    is_valid_enum,
                    name="app_method.invalid_enum_value",
                    description="'Application method' must equal 1, 2, 3, or 4.",
                    element_wise=True,
                    accepted_values=[
                        "1",
                        "2",
                        "3",
                        "4",
                    ],
                ),
            ],
            "phase_2": [],
        },
        "app_recipient": {
            "phase_1": [
                SBLCheck(
                    is_valid_enum,
                    name="app_recipient.invalid_enum_value",
                    description="'Application recipient' must equal 1 or 2",
                    element_wise=True,
                    accepted_values=[
                        "1",
                        "2",
                    ],
                ),
            ],
            "phase_2": [],
        },
        "ct_credit_product": {
            "phase_1": [
                SBLCheck(
                    is_valid_enum,
                    name="ct_credit_product.invalid_enum_value",
                    description=(
                        "'Credit product' must equal 1, 2, 3, 4, 5, 6, "
                        "7, 8, 977, or 988."
                    ),
                    element_wise=True,
                    accepted_values=[
                        "1",
                        "2",
                        "3",
                        "4",
                        "5",
                        "6",
                        "7",
                        "8",
                        "977",
                        "988",
                    ],
                ),
            ],
            "phase_2": [],
        },
        "ct_credit_product_ff": {
            "phase_1": [
                SBLCheck.str_length(
                    0,
                    300,
                    name="ct_credit_product_ff.invalid_text_length",
                    description=(
                        "'Free-form text field for other credit products' "
                        "must not exceed 300 characters in length."
                    ),
                )
            ],
            "phase_2": [
                SBLCheck(
                    has_no_conditional_field_conflict,
                    name="ct_credit_product_ff.conditional_field_conflict",
                    description=(
                        "When 'credit product' does not equal 977 (other), 'free-form"
                        " text field for other credit products' must be blank."
                        "When 'credit product' equals 977, 'free-form text field "
                        "for other credit products' must not be blank."
                    ),
                    groupby="ct_credit_product",
                    condition_values={"977"},
                ),
            ],
        },
        "ct_guarantee": {
            "phase_1": [
                SBLCheck(
                    is_valid_enum,
                    name="ct_guarantee.invalid_enum_value",
                    description=(
                        "Each value in 'type of guarantee' (separated by "
                        " semicolons) must equal 1, 2, 3, 4, 5, 6, 7, 8,"
                        " 9, 10, 11, 977, or 999."
                    ),
                    element_wise=True,
                    accepted_values=[
                        "1",
                        "2",
                        "3",
                        "4",
                        "5",
                        "6",
                        "7",
                        "8",
                        "9",
                        "10",
                        "11",
                        "977",
                        "999",
                    ],
                ),
            ],
            "phase_2": [
                SBLCheck(
                    has_valid_value_count,
                    name="ct_guarantee.invalid_number_of_values",
                    description=(
                        "'Type of guarantee' must contain at least one and at"
                        " most five values, separated by semicolons."
                    ),
                    element_wise=True,
                    min_length=1,
                    max_length=5,
                ),
                SBLCheck(
                    is_unique_in_field,
                    warning=True,
                    name="ct_guarantee.duplicates_in_field",
                    description=(
                        "'Type of guarantee' should not contain " "duplicated values."
                    ),
                    element_wise=True,
                ),
                SBLCheck(
                    meets_multi_value_field_restriction,
                    warning=True,
                    name="ct_guarantee.multi_value_field_restriction",
                    description=(
                        "When 'type of guarantee' contains 999 (no guarantee),"
                        " 'type of guarantee' should not contain more than one"
                        " value."
                    ),
                    element_wise=True,
                    single_values={"999"},
                ),
            ],
        },
        "ct_guarantee_ff": {
            "phase_1": [
                SBLCheck.str_length(
                    0,
                    300,
                    name="ct_guarantee_ff.invalid_text_length",
                    description=(
                        "'Free-form text field for other guarantee' must not "
                        "exceed 300 characters in length"
                    ),
                ),
            ],
            "phase_2": [
                SBLCheck(
                    has_no_conditional_field_conflict,
                    name="ct_guarantee_ff.conditional_field_conflict",
                    description=(
                        "When 'type of guarantee' does not contain 977 (other), "
                        "'free-form text field for other guarantee' must be blank. "
                        "When 'type of guarantee' contains 977, 'free-form text field"
                        " for other guarantee' must not be blank."
                    ),
                    groupby="ct_guarantee",
                    condition_values={"977"},
                ),
                SBLCheck(
                    has_valid_multi_field_value_count,
                    warning=True,
                    name="ct_guarantee_ff.multi_invalid_number_of_values",
                    description=(
                        "'Type of guarantee' and 'free-form text field for other "
                        "guarantee' combined should not contain more than five values. "
                        "Code 977 (other), within 'type of guarantee', does not count "
                        "toward the maximum number of values for the purpose of this "
                        "validation check."
                    ),
                    groupby="ct_guarantee",
                    ignored_values={"977"},
                    max_length=5,
                ),
            ],
        },
        "ct_loan_term_flag": {
            "phase_1": [
                SBLCheck(
                    is_valid_enum,
                    name="ct_loan_term_flag.invalid_enum_value",
                    description=(
                        "Each value in 'Loan term: NA/NP flag' (separated by "
                        " semicolons) must equal 900, 988, or 999."
                    ),
                    element_wise=True,
                    accepted_values=[
                        "900",
                        "988",
                        "999",
                    ],
                ),
            ],
            "phase_2": [
                SBLCheck(
                    has_valid_enum_pair,
                    name="ct_loan_term_flag.enum_value_conflict",
                    description=(
                        "When 'credit product' equals 1 (term loan - unsecured) or 2"
                        "(term loan - secured), 'loan term: NA/NP flag' must not equal"
                        "999 (not applicable)."
                        "When 'credit product' equals 988 (not provided by applicant "
                        "and otherwise undetermined), 'loan term: NA/NP flag' must"
                        "equal 999."
                    ),
                    groupby="ct_credit_product",
                    conditions=[
                        {
                            "condition_values": {"1", "2"},
                            "is_equal_condition": True,
                            "target_value": "999",
                            "should_equal_target": False,
                        },
                        {
                            "condition_values": {"988"},
                            "is_equal_condition": True,
                            "target_value": "999",
                            "should_equal_target": True,
                        },
                    ],
                ),
            ],
        },
        "ct_loan_term": {
            "phase_1": [
                SBLCheck(
                    is_number,
                    name="ct_loan_term.invalid_numeric_format",
                    description="When present, 'loan term' must be a whole number.",
                    element_wise=True,
                    accept_blank=True,
                ),
            ],
            "phase_2": [
                SBLCheck(
                    has_no_conditional_field_conflict,
                    name="ct_loan_term.conditional_field_conflict",
                    description=(
                        "When 'loan term: NA/NP flag' does not equal 900 (applicable "
                        "and reported), 'loan term' must be blank. When 'loan term:"
                        "NA/NP flag' equals 900, 'loan term' must not be blank."
                    ),
                    groupby="ct_loan_term_flag",
                    condition_values={"900"},
                ),
                SBLCheck(
                    is_greater_than_or_equal_to,
                    name="ct_loan_term.invalid_numeric_value",
                    description=(
                        "When present, 'loan term' must be greater than or equal"
                        "to 1."
                    ),
                    element_wise=True,
                    min_value="1",
                    accept_blank=True,
                ),
                SBLCheck(
                    is_less_than,
                    name="ct_loan_term.unreasonable_numeric_value",
                    description=(
                        "When present, 'loan term' should be less than 1200"
                        "(100 years)."
                    ),
                    element_wise=True,
                    max_value="1200",
                    accept_blank=True,
                ),
            ],
        },
        "credit_purpose": {
            "phase_1": [
                SBLCheck(
                    is_valid_enum,
                    name="credit_purpose.invalid_enum_value",
                    description=(
                        "Each value in 'credit purpose' (separated by "
                        " semicolons) must equal 1, 2, 3, 4, 5, 6, 7, 8,"
                        " 9, 10, 11, 977, 988, or 999."
                    ),
                    element_wise=True,
                    accepted_values=[
                        "1",
                        "2",
                        "3",
                        "4",
                        "5",
                        "6",
                        "7",
                        "8",
                        "9",
                        "10",
                        "11",
                        "977",
                        "988",
                        "999",
                    ],
                ),
            ],
            "phase_2": [
                SBLCheck(
                    has_valid_value_count,
                    name="credit_purpose.invalid_number_of_values",
                    description=(
                        "'Credit purpose' must contain at least one and at"
                        " most three values, separated by semicolons."
                    ),
                    element_wise=True,
                    min_length=1,
                    max_length=3,
                ),
                SBLCheck(
                    meets_multi_value_field_restriction,
                    warning=True,
                    name="credit_purpose.multi_value_field_restriction",
                    description=(
                        "When 'credit purpose' contains 988 or 999,"
                        " 'credit purpose' should not contain more than one"
                        " value."
                    ),
                    element_wise=True,
                    single_values={
                        "988",
                        "999",
                    },
                ),
                SBLCheck(
                    is_unique_in_field,
                    warning=True,
                    name="credit_purpose.duplicates_in_field",
                    description=(
                        "'Credit purpose' should not contain " " duplicated values."
                    ),
                    element_wise=True,
                ),
            ],
        },
        "credit_purpose_ff": {
            "phase_1": [
                SBLCheck.str_length(
                    0,
                    300,
                    name="credit_purpose_ff.invalid_text_length",
                    description=(
                        "'Free-form text field for other credit purpose' "
                        " must not exceed 300 characters in length"
                    ),
                ),
            ],
            "phase_2": [
                SBLCheck(
                    has_no_conditional_field_conflict,
                    name="credit_purpose_ff.conditional_field_conflict",
                    description=(
                        "When 'credit purpose' does not contain 977 (other),"
                        "'free-form text field for other credit purpose' must be blank."
                        "When 'credit purpose' contains 977, 'free-form text field for"
                        "other credit purpose' must not be blank."
                    ),
                    groupby="credit_purpose",
                    condition_values={"977"},
                ),
                SBLCheck(
                    has_valid_value_count,
                    name="credit_purpose_ff.invalid_number_of_values",
                    description=(
                        "'Other Credit purpose' must not contain more "
                        " than one other credit purpose."
                    ),
                    element_wise=True,
                    min_length=0,
                    max_length=1,
                ),
            ],
        },
        "amount_applied_for_flag": {
            "phase_1": [
                SBLCheck(
                    is_valid_enum,
                    name="amount_applied_for_flag.invalid_enum_value",
                    description=(
                        "'Amount applied For: NA/NP flag' must equal 900, 988, or 999."
                    ),
                    element_wise=True,
                    accepted_values=[
                        "900",
                        "988",
                        "999",
                    ],
                ),
            ],
            "phase_2": [],
        },
        "amount_applied_for": {
            "phase_1": [
                SBLCheck(
                    is_number,
                    name="amount_applied_for.invalid_numeric_format",
                    description=(
                        "When present, 'amount applied for' must be a numeric" "value."
                    ),
                    element_wise=True,
                    accept_blank=True,
                ),
            ],
            "phase_2": [
                SBLCheck(
                    has_no_conditional_field_conflict,
                    name="amount_applied_for.conditional_field_conflict",
                    description=(
                        "When 'amount applied for: NA/NP flag' does not equal 900 "
                        "(applicable and reported), 'amount applied for' must be blank."
                        "When 'amount applied for: NA/NP flag' equals 900, "
                        "'amount applied for' must not be blank."
                    ),
                    groupby="amount_applied_for_flag",
                    condition_values={"900"},
                ),
                SBLCheck(
                    is_greater_than,
                    name="amount_applied_for.invalid_numeric_value",
                    description=(
                        "When present, 'amount applied for' must be greater than 0."
                    ),
                    element_wise=True,
                    min_value="0",
                    accept_blank=True,
                ),
            ],
        },
        "amount_approved": {
            "phase_1": [
                SBLCheck(
                    is_number,
                    name="amount_approved.invalid_numeric_format",
                    description=(
                        "When present, 'amount approved or originated' "
                        "must be a numeric value."
                    ),
                    element_wise=True,
                    accept_blank=True,
                ),
            ],
            "phase_2": [
                SBLCheck(
                    is_greater_than,
                    name="amount_approved.invalid_numeric_value",
                    description=(
                        "When present, 'amount approved or originated' "
                        "must be greater than 0."
                    ),
                    element_wise=True,
                    min_value="0",
                    accept_blank=True,
                ),
                SBLCheck(
                    has_no_conditional_field_conflict,
                    name="amount_approved.conditional_field_conflict",
                    description=(
                        "When 'action taken' does not equal 1 (originated) "
                        "or 2 (approved but not accepted), 'amount approved "
                        " or originated' must be blank. When 'action taken' "
                        "equals 1 or 2, 'amount approved or originated' must "
                        "not be blank."
                    ),
                    groupby="action_taken",
                    condition_values={"1", "2"},
                ),
            ],
        },
        "action_taken": {
            "phase_1": [
                SBLCheck(
                    is_valid_enum,
                    name="action_taken.invalid_enum_value",
                    description="'Action taken' must equal 1, 2, 3, 4, or 5.",
                    element_wise=True,
                    accepted_values=[
                        "1",
                        "2",
                        "3",
                        "4",
                        "5",
                    ],
                ),
            ],
            "phase_2": [
                SBLCheck(
                    has_valid_fieldset_pair,
                    name="pricing_all.conditional_fieldset_conflict",
                    description=(
                        "When 'action taken' equals 3 (denied), "
                        "4 (withdrawn by applicant), or 5 "
                        "(incomplete), the following fields must"
                        " all equal 999 (not applicable): "
                        "'Interest rate type', 'MCA/sales-based: "
                        "additional cost for merchant cash advances"
                        " or other sales-based financing: NA flag', "
                        "'Prepayment penalty could be imposed', "
                        "'Prepayment penalty exists'). And the "
                        " following fields must all be blank: "
                        "'Total origination charges', 'Amount of "
                        "total broker fees', 'Initial annual charges'"
                    ),
                    groupby=[
                        "pricing_interest_rate_type",
                        "pricing_mca_addcost_flag",
                        "pricing_prepenalty_allowed",
                        "pricing_prepenalty_exists",
                        "pricing_origination_charges",
                        "pricing_broker_fees",
                        "pricing_initial_charges",
                    ],
                    condition_values=["3", "4", "5"],
                    should_fieldset_key_equal_to={
                        "pricing_interest_rate_type": (0, True, "999"),
                        "pricing_mca_addcost_flag": (1, True, "999"),
                        "pricing_prepenalty_allowed": (2, True, "999"),
                        "pricing_prepenalty_exists": (3, True, "999"),
                        "pricing_origination_charges": (4, True, ""),
                        "pricing_broker_fees": (5, True, ""),
                        "pricing_initial_charges": (6, True, ""),
                    },
                ),
                SBLCheck(
                    has_valid_fieldset_pair,
                    name="pricing_charges.conditional_fieldset_conflict",
                    description=(
                        "When 'action taken' equals 1 (originated)"
                        " or 2 (approved but not accepted), the "
                        "following fields all must not be blank: "
                        "'Total origination charges', 'Amount of "
                        "total broker fees', 'Initial annual "
                        "charges'. And the following fields must "
                        "not equal 999 (not applicable): 'Prepayment "
                        "penalty could be imposed', 'Prepayment "
                        "penalty exists'"
                    ),
                    groupby=[
                        "pricing_origination_charges",
                        "pricing_broker_fees",
                        "pricing_initial_charges",
                        "pricing_prepenalty_allowed",
                        "pricing_prepenalty_exists",
                    ],
                    condition_values=["1", "2"],
                    should_fieldset_key_equal_to={
                        "pricing_origination_charges": (0, False, ""),
                        "pricing_broker_fees": (1, False, ""),
                        "pricing_initial_charges": (2, False, ""),
                        "pricing_prepenalty_allowed": (3, False, "999"),
                        "pricing_prepenalty_exists": (4, False, "999"),
                    },
                ),
            ],
        },
        "action_taken_date": {
            "phase_1": [
                SBLCheck(
                    is_date,
                    name="action_taken_date.invalid_date_format",
                    description=(
                        "'Action taken date' must be a real calendar"
                        " date using YYYYMMDD format."
                    ),
                    element_wise=True,
                ),
            ],
            "phase_2": [
                SBLCheck(
                    is_date_in_range,
                    name="action_taken_date.invalid_date_value",
                    description=(
                        "The date indicated by 'action taken date' must occur"
                        " within the current reporting period:"
                        " October 1, 2024 to December 31, 2024."
                    ),
                    element_wise=True,
                    start_date_value="20241001",
                    end_date_value="20241231",
                ),
                SBLCheck(
                    is_date_after,
                    name="action_taken_date.date_value_conflict",
                    description=(
                        "The date indicated by 'action taken date'"
                        " must occur on or after 'application date'."
                    ),
                    groupby="app_date",
                ),
                SBLCheck(
                    is_date_before_in_days,
                    name="action_taken_date.unreasonable_date_value",
                    description=(
                        "The date indicated by 'application date' should"
                        " generally be less than two years (730 days) before"
                        " 'action taken date'."
                    ),
                    groupby="app_date",
                    days_value=730,
                ),
            ],
        },
        "denial_reasons": {
            "phase_1": [
                SBLCheck(
                    is_valid_enum,
                    name="denial_reasons.invalid_enum_value",
                    description=(
                        "Each value in 'denial reason(s)' (separated by semicolons)"
                        "must equal 1, 2, 3, 4, 5, 6, 7, 8, 9, 977, or 999."
                    ),
                    element_wise=True,
                    accepted_values=[
                        "1",
                        "2",
                        "3",
                        "4",
                        "5",
                        "6",
                        "7",
                        "8",
                        "9",
                        "977",
                        "999",
                    ],
                ),
            ],
            "phase_2": [
                SBLCheck(
                    has_valid_value_count,
                    name="denial_reasons.invalid_number_of_values",
                    description=(
                        "'Denial reason(s)' must contain at least one and at most four"
                        "values, separated by semicolons."
                    ),
                    element_wise=True,
                    min_length=1,
                    max_length=4,
                ),
                SBLCheck(
                    has_valid_enum_pair,
                    name="denial_reasons.enum_value_conflict",
                    description=(
                        "When 'action taken' equals 3, 'denial reason(s)' must not"
                        "contain 999. When 'action taken' does not equal 3, 'denial"
                        "reason(s)' must equal 999."
                    ),
                    groupby="action_taken",
                    conditions=[
                        {
                            "condition_values": {"3"},
                            "is_equal_condition": True,
                            "target_value": "999",
                            "should_equal_target": False,
                        },
                        {
                            "condition_values": {"3"},
                            "is_equal_condition": False,
                            "target_value": "999",
                            "should_equal_target": True,
                        },
                    ],
                ),
                SBLCheck(
                    meets_multi_value_field_restriction,
                    warning=True,
                    name="denial_reasons.multi_value_field_restriction",
                    description=(
                        "When 'denial reason(s)' contains 999 (not applicable),"
                        "'denial reason(s)' should not contain more than one value."
                    ),
                    element_wise=True,
                    single_values={"999"},
                ),
                SBLCheck(
                    is_unique_in_field,
                    warning=True,
                    name="denial_reasons.duplicates_in_field",
                    description=(
                        "'Denial reason(s)' should not contain duplicated values."
                    ),
                    element_wise=True,
                ),
            ],
        },
        "denial_reasons_ff": {
            "phase_1": [
                SBLCheck.str_length(
                    min_value=0,
                    max_value=300,
                    name="denial_reasons_ff.invalid_text_length",
                    description=(
                        "'Free-form text field for other denial reason(s)'"
                        "must not exceed 300 characters in length."
                    ),
                ),
            ],
            "phase_2": [
                SBLCheck(
                    has_no_conditional_field_conflict,
                    name="denial_reasons_ff.conditional_field_conflict",
                    description=(
                        "When 'denial reason(s)' does not contain 977 (other), field"
                        "'free-form text field for other denial reason(s)' must be"
                        "blank. When 'denial reason(s)' contains 977, 'free-form text"
                        "field for other denial reason(s)' must not be blank."
                    ),
                    groupby="denial_reasons",
                    condition_values={"977"},
                ),
            ],
        },
        "pricing_interest_rate_type": {
            "phase_1": [
                SBLCheck(
                    is_valid_enum,
                    name="pricing_interest_rate_type.invalid_enum_value",
                    description=(
                        "Each value in 'Interest rate type' (separated by "
                        " semicolons) Must equal 1, 2, 3, 4, 5, 6, or 999"
                    ),
                    element_wise=True,
                    accepted_values=[
                        "1",
                        "2",
                        "3",
                        "4",
                        "5",
                        "6",
                        "999",
                    ],
                ),
            ],
            "phase_2": [],
        },
        "pricing_init_rate_period": {
            "phase_1": [
                SBLCheck(
                    is_number,
                    name="pricing_init_rate_period.invalid_numeric_format",
                    description=(
                        "When present, 'initial rate period' must be a whole number.",
                    ),
                    element_wise=True,
                    accept_blank=True,
                ),
            ],
            "phase_2": [
                SBLCheck(
                    has_no_conditional_field_conflict,
                    name="pricing_init_rate_period.conditional_field_conflict",
                    description=(
                        "When 'interest rate type' does not equal 3 (initial rate "
                        "period > 12 months, variable interest), 4 (initial rate "
                        "period > 12 months, fixed interest), 5 (initial rate period "
                        "<= 12 months, variable interest), or 6 (initial rate period "
                        "<= 12 months, fixed interest), 'initial rate period' must "
                        "be blank. When 'interest rate type' equals 3, 4, 5, or 6, "
                        "'initial rate period' must not be blank"
                    ),
                    groupby="pricing_interest_rate_type",
                    condition_values={"3", "4", "5", "6"},
                ),
                SBLCheck(
                    is_greater_than,
                    name="pricing_init_rate_period.invalid_numeric_value",
                    description=(
                        "When present, 'initial rate period' must be greater than 0",
                    ),
                    element_wise=True,
                    min_value="0",
                    accept_blank=True,
                ),
            ],
        },
        "pricing_fixed_rate": {
            "phase_1": [
                SBLCheck(
                    is_number,
                    name="pricing_fixed_rate.invalid_numeric_format",
                    description=(
                        "When present, 'fixed rate: interest rate'"
                        " must be a numeric value."
                    ),
                    element_wise=True,
                    accept_blank=True,
                ),
            ],
            "phase_2": [
                SBLCheck(
                    has_no_conditional_field_conflict,
                    name="pricing_fixed_rate.conditional_field_conflict",
                    description=(
                        "When 'interest rate type' does not equal 2"
                        " (fixed interest rate, no initial rate period),"
                        " 4 (initial rate period > 12 months, fixed interest"
                        " rate), or 6 (initial rate period <= 12 months, fixed"
                        " interest rate), 'fixed rate: interest rate' must be"
                        " blank. When 'interest rate type' equals 2, 4, or 6,"
                        " 'fixed rate: interest rate' must not be blank."
                    ),
                    groupby="pricing_interest_rate_type",
                    condition_values={"2", "4", "6"},
                ),
                SBLCheck(
                    is_greater_than,
                    name="pricing_fixed_rate.unreasonable_numeric_value",
                    description=(
                        "When present, 'fixed rate: interest rate'"
                        " should generally be greater than 0.1."
                    ),
                    element_wise=True,
                    min_value="0.1",
                    accept_blank=True,
                ),
            ],
        },
        "pricing_adj_margin": {
            "phase_1": [
                SBLCheck(
                    is_number,
                    name="pricing_adj_margin.invalid_numeric_format",
                    description=(
                        "When present, 'adjustable rate transaction:"
                        " margin' must be a numeric value."
                    ),
                    element_wise=True,
                    accept_blank=True,
                ),
            ],
            "phase_2": [
                SBLCheck(
                    has_no_conditional_field_conflict,
                    name="pricing_adj_margin.conditional_field_conflict",
                    description=(
                        "When 'interest rate type' does not equal 1"
                        " (adjustable interest rate, no initial rate period),"
<<<<<<< HEAD
                        " 3 (initial rate period > 12 months, adjustable interest "
                        "rate), or 5 (initial rate period <= 12 months, variable "
=======
                        " 3 (initial rate period > 12 months, adjustable interest"
                        " rate), or 5 (initial rate period <= 12 months, variable "
>>>>>>> 810de45d
                        "interest rate), 'adjustable rate transaction: margin' must "
                        "be blank. When 'interest rate type' equals 1, 3, or 5, "
                        "'variable rate transaction: margin' must not be blank."
                    ),
                    groupby="pricing_interest_rate_type",
                    condition_values={"1", "3", "5"},
                ),
                SBLCheck(
                    is_greater_than,
                    name="pricing_adj_margin.unreasonable_numeric_value",
                    description=(
                        "When present, 'adjustable rate transaction:"
                        " margin' should generally be greater than 0.1."
                    ),
                    element_wise=True,
                    min_value="0.1",
                    accept_blank=True,
                ),
            ],
        },
        "pricing_adj_index_name": {
            "phase_1": [
                SBLCheck(
                    is_valid_enum,
                    name="pricing_adj_index_name.invalid_enum_value",
                    description=(
                        "'Adjustable rate transaction: index name' must equal "
                        "1, 2, 3, 4, 5, 6, 7, 8, 9, 10, 977, or 999."
                    ),
                    element_wise=True,
                    accepted_values=[
                        "1",
                        "2",
                        "3",
                        "4",
                        "5",
                        "6",
                        "7",
                        "8",
                        "9",
                        "10",
                        "977",
                        "999",
                    ],
                ),
            ],
            "phase_2": [
                SBLCheck(
                    has_valid_enum_pair,
                    name="pricing_adj_index_name.enum_value_conflict",
                    description=(
                        "When 'interest rate type' does not equal 1 (variable interest"
                        "rate, no initial rate period), 3 (initial rate period > 12"
                        "months, adjustable interest rate), or 5 (initial rate"
                        "period <= 12 months, adjustable interest rate), 'adjustable"
                        " rate transaction: index name' must equal 999."
                        "When 'interest rate type' equals 1, 3, or 5, 'adjustable rate"
                        "transaction: index name' must not equal 999."
                    ),
                    groupby="pricing_interest_rate_type",
                    conditions=[
                        {
                            "condition_values": {"1", "3", "5"},
                            "is_equal_condition": False,
                            "target_value": "999",
                            "should_equal_target": True,
                        },
                        {
                            "condition_values": {"1", "3", "5"},
                            "is_equal_condition": True,
                            "target_value": "999",
                            "should_equal_target": False,
                        },
                    ],
                ),
            ],
        },
        "pricing_adj_index_name_ff": {
            "phase_1": [
                SBLCheck.str_length(
                    min_value=0,
                    max_value=300,
                    name="pricing_adj_index_name_ff.invalid_text_length",
                    description=(
<<<<<<< HEAD
                        "'Adjustable rate transaction: index name: other' must "
                        "not exceed 300 characters in length."
=======
                        "'Adjustable rate transaction: index name: other' must not"
                        " exceed 300 characters in length."
>>>>>>> 810de45d
                    ),
                ),
            ],
            "phase_2": [
                SBLCheck(
                    has_no_conditional_field_conflict,
                    name="pricing_adj_index_name_ff.conditional_field_conflict",
                    description=(
                        "When 'adjustable rate transaction: index name' does not equal"
                        "977 (other), 'adjustable rate transaction: index name: other'"
                        "must be blank."
                        "When 'adjustable rate transaction: index name' equals 977,"
                        "'adjustable rate transaction: index name: other' must not be"
                        "blank."
                    ),
                    groupby="pricing_adj_index_name",
                    condition_values={"977"},
                ),
            ],
        },
        "pricing_adj_index_value": {
            "phase_1": [
                SBLCheck(
                    is_number,
                    name="pricing_adj_index_value.invalid_numeric_format",
                    description="When present, 'adjustable rate transaction:"
                    " index value' must be a numeric value.",
                    element_wise=True,
                    accept_blank=True,
                ),
            ],
            "phase_2": [
                SBLCheck(
                    has_no_conditional_field_conflict,
                    name="pricing_adj_index_value.conditional_field_conflict",
                    description=(
                        "When 'interest rate type' does not equal 1 (variable"
                        " interest rate, no initial rate period),"
                        " or 3 (initial rate period > 12 months, variable interest"
                        " rate), 'adjustable rate transaction: index value' must be"
                        " blank. When 'interest rate type' equals 1 or 3,"
                        " 'adjustable rate transaction: index value' must not be blank."
                    ),
                    groupby="pricing_interest_rate_type",
                    condition_values={"1", "3"},
                ),
            ],
        },
        "pricing_origination_charges": {
            "phase_1": [
                SBLCheck(
                    is_number,
                    name="pricing_origination_charges.invalid_numeric_format",
                    description=(
                        "When present, 'total origination charges' must be a numeric",
                        "value.",
                    ),
                    element_wise=True,
                    accept_blank=True,
                ),
            ],
            "phase_2": [],
        },
        "pricing_broker_fees": {
            "phase_1": [
                SBLCheck(
                    is_number,
                    name="pricing_broker_fees.invalid_numeric_format",
                    description=(
                        "When present, 'amount of total broker fees' must be a",
                        "numeric value.",
                    ),
                    element_wise=True,
                    accept_blank=True,
                ),
            ],
            "phase_2": [],
        },
        "pricing_initial_charges": {
            "phase_1": [
                SBLCheck(
                    is_number,
                    name="pricing_initial_charges.invalid_numeric_format",
                    description=(
                        "When present, 'initial annual charges' must be a"
                        "numeric value."
                    ),
                    element_wise=True,
                    accept_blank=True,
                ),
            ],
            "phase_2": [],
        },
        "pricing_mca_addcost_flag": {
            "phase_1": [
                SBLCheck(
                    is_valid_enum,
                    name="pricing_mca_addcost_flag.invalid_enum_value",
                    description=(
                        "'MCA/sales-based: additional cost for merchant cash "
                        "advances or other sales-based financing: NA flag' "
                        "must equal 900 or 999."
                    ),
                    element_wise=True,
                    accepted_values=[
                        "900",
                        "999",
                    ],
                ),
            ],
            "phase_2": [
                SBLCheck(
                    has_valid_enum_pair,
                    name="pricing_mca_addcost_flag.enum_value_conflict",
                    description=(
                        "When 'credit product' does not equal 7 (merchant cash "
                        "advance), 8 (other sales-based financing transaction) "
                        "or 977 (other), 'MCA/sales-based: additional cost for "
                        "merchant cash advances or other sales-based financing: "
                        "NA flag' must be 999 (not applicable)."
                    ),
                    groupby="ct_credit_product",
                    conditions=[
                        {
                            "condition_values": {"7", "8", "977"},
                            "is_equal_condition": False,
                            "target_value": "999",
                            "should_equal_target": True,
                        }
                    ],
                ),
            ],
        },
        "pricing_mca_addcost": {
            "phase_1": [
                SBLCheck(
                    is_number,
                    name="pricing_mca_addcost.invalid_numeric_format",
                    description=(
                        "When present, 'MCA/sales-based: additional cost for "
                        "merchant cash advances or other sales-based financing' "
                        "must be a numeric value"
                    ),
                    element_wise=True,
                    accept_blank=True,
                ),
            ],
            "phase_2": [
                SBLCheck(
                    has_no_conditional_field_conflict,
                    name="pricing_mca_addcost.conditional_field_conflict",
                    description=(
                        "When 'MCA/sales-based: additional cost for merchant "
                        "cash advances or other sales-based financing: NA flag' "
                        "does not equal 900 (applicable), 'MCA/sales-based: "
                        "additional cost for merchant cash advances or other "
                        "sales-based financing' must be blank. When 'MCA/sales-based: "
                        "additional cost for merchant cash advances or other "
                        "sales-based financing: NA flag' equals 900, MCA/sales-based: "
                        "additional cost for merchant cash advances or other "
                        "sales-based financing’ must not be blank."
                    ),
                    groupby="pricing_mca_addcost_flag",
                    condition_values={"900"},
                ),
            ],
        },
        "pricing_prepenalty_allowed": {
            "phase_1": [
                SBLCheck(
                    is_valid_enum,
                    name="pricing_prepenalty_allowed.invalid_enum_value",
                    description=(
                        "'Prepayment penalty could be imposed' must equal 1, 2, or 999."
                    ),
                    element_wise=True,
                    accepted_values=[
                        "1",
                        "2",
                        "999",
                    ],
                ),
            ],
            "phase_2": [],
        },
        "pricing_prepenalty_exists": {
            "phase_1": [
                SBLCheck(
                    is_valid_enum,
                    name="pricing_prepenalty_exists.invalid_enum_value",
                    description="'Prepayment penalty exists' must equal 1, 2, or 999.",
                    element_wise=True,
                    accepted_values=[
                        "1",
                        "2",
                        "999",
                    ],
                ),
            ],
            "phase_2": [],
        },
        "census_tract_adr_type": {
            "phase_1": [
                SBLCheck(
                    is_valid_enum,
                    name="census_tract_adr_type.invalid_enum_value",
                    description=(
                        "'Census tract: type of address' must equal 1, 2, 3, or 988."
                    ),
                    element_wise=True,
                    accepted_values=[
                        "1",
                        "2",
                        "3",
                        "988",
                    ],
                ),
            ],
            "phase_2": [],
        },
        "census_tract_number": {
            "phase_1": [
                SBLCheck(
                    has_correct_length,
                    name="census_tract_number.invalid_text_length",
                    description=(
                        "When present, 'census tract: tract number' must "
                        "be a GEOID with exactly 11 digits."
                    ),
                    element_wise=True,
                    accepted_length=11,
                    accept_blank=True,
                ),
            ],
            "phase_2": [
                SBLCheck(
                    has_valid_enum_pair,
                    name="census_tract_number.conditional_field_conflict",
                    description=(
                        "When 'census tract: type of address' equals 988 (not "
                        "provided by applicant and otherwise undetermined), "
                        "'census tract: tract number' must be blank."
                        "When 'census tract: type of address' equals 1 (address"
                        " or location where the loan proceeds will principally "
                        "be applied), 2 (address or location of borrower's main "
                        "office or headquarters), or 3 (another address or "
                        "location associated with the applicant), 'census tract:"
                        " tract number' must not be blank."
                    ),
                    groupby="census_tract_adr_type",
                    conditions=[
                        {
                            "condition_values": {"1", "2", "3"},
                            "is_equal_condition": True,
                            "target_value": "",
                            "should_equal_target": False,
                        },
                        {
                            "condition_values": {"988"},
                            "is_equal_condition": True,
                            "target_value": "",
                            "should_equal_target": True,
                        },
                    ],
                ),
            ],
        },
        "gross_annual_revenue_flag": {
            "phase_1": [
                SBLCheck(
                    is_valid_enum,
                    name="gross_annual_revenue_flag.invalid_enum_value",
                    description=(
                        "'Gross annual revenue: NP flag' must equal 900 or 988."
                    ),
                    element_wise=True,
                    accepted_values=[
                        "900",
                        "988",
                    ],
                ),
            ],
            "phase_2": [],
        },
        "gross_annual_revenue": {
            "phase_1": [
                SBLCheck(
                    is_number,
                    name="gross_annual_revenue.invalid_numeric_format",
                    description=(
                        "When present, 'gross annual revenue' must be a numeric value."
                    ),
                    element_wise=True,
                    accept_blank=True,
                ),
            ],
            "phase_2": [
                SBLCheck(
                    has_no_conditional_field_conflict,
                    name="gross_annual_revenue.conditional_field_conflict",
                    description=(
                        "When 'gross annual revenue: NP flag' does not equal 900 "
                        "(reported), 'gross annual revenue' must be blank. When "
                        "'gross annual revenue: NP flag' equals 900, "
                        "'gross annual revenue' must not be blank."
                    ),
                    groupby="gross_annual_revenue_flag",
                    condition_values={"900"},
                ),
            ],
        },
        "naics_code_flag": {
            "phase_1": [
                SBLCheck(
                    is_valid_enum,
                    name="naics_code_flag.invalid_enum_value",
                    description=(
                        "'North American Industry Classification System (NAICS) "
                        "code: NP flag' must equal 900 or 988."
                    ),
                    element_wise=True,
                    accepted_values=[
                        "900",
                        "988",
                    ],
                ),
            ],
            "phase_2": [],
        },
        "naics_code": {
            "phase_1": [
                SBLCheck(
                    is_number,
                    name="naics_code.invalid_naics_format",
                    description=(
                        "'North American Industry Classification System "
                        "(NAICS) code' may only contain numeric characters."
                    ),
                    element_wise=True,
                    accept_blank=True,
                ),
            ],
            "phase_2": [
                SBLCheck(
                    has_correct_length,
                    name="naics_code.invalid_text_length",
                    description=(
                        "When present, 'North American Industry Classification System "
                        "(NAICS) code' must be three digits in length."
                    ),
                    element_wise=True,
                    accepted_length=3,
                    accept_blank=True,
                ),
                SBLCheck(
                    is_valid_code,
                    name="naics_code.invalid_naics_value",
                    description=(
                        "When present, 'North American Industry Classification System "
                        "(NAICS) code' should be a valid NAICS code."
                    ),
                    element_wise=True,
                    accept_blank=True,
                    codes=global_data.naics_codes,
                ),
                SBLCheck(
                    has_no_conditional_field_conflict,
                    name="naics_code.conditional_field_conflict",
                    description=(
                        "When 'type of guarantee' does not contain 977 (other), "
                        "'free-form text field for other guarantee' must be blank. "
                        "When 'type of guarantee' contains 977, 'free-form text field"
                        " for other guarantee' must not be blank."
                    ),
                    groupby="naics_code_flag",
                    condition_values={"900"},
                ),
            ],
        },
        "number_of_workers": {
            "phase_1": [
                SBLCheck(
                    is_valid_enum,
                    name="number_of_workers.invalid_enum_value",
                    description=(
                        "'Number of workers' must equal 1, 2, 3, 4, 5, 6, 7, 8, 9,"
                        " or 988."
                    ),
                    element_wise=True,
                    accepted_values=[
                        "1",
                        "2",
                        "3",
                        "4",
                        "5",
                        "6",
                        "7",
                        "8",
                        "9",
                        "988",
                    ],
                ),
            ],
            "phase_2": [],
        },
        "time_in_business_type": {
            "phase_1": [
                SBLCheck(
                    is_valid_enum,
                    name="time_in_business_type.invalid_enum_value",
                    description=(
                        "'Time in business: type of response'"
                        " must equal 1, 2, 3, or 988."
                    ),
                    element_wise=True,
                    accepted_values=[
                        "1",
                        "2",
                        "3",
                        "988",
                    ],
                ),
            ],
            "phase_2": [],
        },
        "time_in_business": {
            "phase_1": [
                SBLCheck(
                    is_number,
                    name="time_in_business.invalid_numeric_format",
                    description=(
                        "When present, 'time in business' must be a whole number."
                    ),
                    element_wise=True,
                    accept_blank=True,
                ),
            ],
            "phase_2": [
                SBLCheck(
                    is_greater_than_or_equal_to,
                    name="time_in_business.invalid_numeric_value",
                    description=(
                        "When present, 'time in business'"
                        " must be greater than or equal to 0.",
                    ),
                    element_wise=True,
                    min_value="0",
                    accept_blank=True,
                ),
                SBLCheck(
                    has_no_conditional_field_conflict,
                    name="time_in_business.conditional_field_conflict",
                    description=(
                        "When 'time in business: type of response' does not"
                        " equal 1 (the number of years an applicant has been"
                        " in business is collected or obtained by the financial"
                        " institution), 'time in business' must be blank. When"
                        " 'time in business: type of response' equals 1,"
                        " 'time in business' must not be blank."
                    ),
                    groupby="time_in_business_type",
                    condition_values={"1"},
                ),
            ],
        },
        "business_ownership_status": {
            "phase_1": [
                SBLCheck(
                    is_valid_enum,
                    name="business_ownership_status.invalid_enum_value",
                    description=(
                        "Each value in 'business ownership status'"
                        " (separated by semicolons) must equal 1, 2, 3,"
                        " 955, 966, or 988."
                    ),
                    element_wise=True,
                    accepted_values=[
                        "1",
                        "2",
                        "3",
                        "955",
                        "966",
                        "988",
                    ],
                ),
            ],
            "phase_2": [
                SBLCheck(
                    has_valid_value_count,
                    name="business_ownership_status.invalid_number_of_values",
                    description=(
                        "'Business ownership status' must"
                        " contain at least one value."
                    ),
                    element_wise=True,
                    min_length=1,
                ),
                SBLCheck(
                    is_unique_in_field,
                    warning=True,
                    name="business_ownership_status.duplicates_in_field",
                    description=(
                        "'Business ownership status' should"
                        " not contain duplicated values."
                    ),
                    element_wise=True,
                ),
                SBLCheck(
                    meets_multi_value_field_restriction,
                    warning=True,
                    name="business_ownership_status.multi_value_field_restriction",
                    description=(
                        "When 'business ownership status' contains 966"
                        " (the applicant responded that they did not wish"
                        " to provide this information) or 988 (not provided"
                        " by applicant), 'business ownership status' should"
                        " not contain more than one value."
                    ),
                    element_wise=True,
                    single_values={"966", "988"},
                ),
            ],
        },
        "num_principal_owners_flag": {
            "phase_1": [
                SBLCheck(
                    is_valid_enum,
                    name="num_principal_owners_flag.invalid_enum_value",
                    description=(
                        "'Number of principal owners: NP flag' must equal 900 or 988."
                    ),
                    element_wise=True,
                    accepted_values=[
                        "900",
                        "988",
                    ],
                ),
            ],
            "phase_2": [
                SBLCheck(
                    has_valid_fieldset_pair,
                    name="po_demographics_0.conditional_fieldset_conflict",
                    description=(
                        "When 'number of principal owners' equals 0 or is blank, "
                        "demographic fields for principal owners 1, 2, 3, and 4 "
                        "should be blank."
                    ),
                    groupby=[
                        "po_1_ethnicity",
                        "po_1_race",
                        "po_1_gender_flag",
                        "po_2_ethnicity",
                        "po_2_race",
                        "po_2_gender_flag",
                        "po_3_ethnicity",
                        "po_3_race",
                        "po_3_gender_flag",
                        "po_4_ethnicity",
                        "po_4_race",
                        "po_4_gender_flag",
                    ],
                    condition_values=["0", ""],
                    should_fieldset_key_equal_to={
                        "po_1_ethnicity": (0, True, ""),
                        "po_1_race": (1, True, ""),
                        "po_1_gender_flag": (2, True, ""),
                        "po_2_ethnicity": (3, True, ""),
                        "po_2_race": (4, True, ""),
                        "po_2_gender_flag": (5, True, ""),
                        "po_3_ethnicity": (6, True, ""),
                        "po_3_race": (7, True, ""),
                        "po_3_gender_flag": (8, True, ""),
                        "po_4_ethnicity": (9, True, ""),
                        "po_4_race": (10, True, ""),
                        "po_4_gender_flag": (11, True, ""),
                    },
                ),
                SBLCheck(
                    has_valid_fieldset_pair,
                    name="po_demographics_1.conditional_fieldset_conflict",
                    description=(
                        "When 'number of principal owners' equals 1, "
                        "'ethnicity of principal owner 1', 'race of principal owner 1',"
                        " and 'sex/gender of principal owner 1: NP flag' should not be"
                        " blank. Demographic fields for principal owners 2, 3, and 4 "
                        "should be blank."
                    ),
                    groupby=[
                        "po_1_ethnicity",
                        "po_1_race",
                        "po_1_gender_flag",
                        "po_2_ethnicity",
                        "po_2_race",
                        "po_2_gender_flag",
                        "po_3_ethnicity",
                        "po_3_race",
                        "po_3_gender_flag",
                        "po_4_ethnicity",
                        "po_4_race",
                        "po_4_gender_flag",
                    ],
                    condition_values=["1"],
                    should_fieldset_key_equal_to={
                        "po_1_ethnicity": (0, False, ""),
                        "po_1_race": (1, False, ""),
                        "po_1_gender_flag": (2, False, ""),
                        "po_2_ethnicity": (3, True, ""),
                        "po_2_race": (4, True, ""),
                        "po_2_gender_flag": (5, True, ""),
                        "po_3_ethnicity": (6, True, ""),
                        "po_3_race": (7, True, ""),
                        "po_3_gender_flag": (8, True, ""),
                        "po_4_ethnicity": (9, True, ""),
                        "po_4_race": (10, True, ""),
                        "po_4_gender_flag": (11, True, ""),
                    },
                ),
                SBLCheck(
                    has_valid_fieldset_pair,
                    name="po_demographics_2.conditional_fieldset_conflict",
                    description=(
                        "When 'number of principal owners' equals 2, "
                        "'ethnicity of principal owner 1 and 2', 'race of principal "
                        "owner 1 and 2', and 'sex/gender of principal owner 1 and 2: "
                        "NP flag' should not be blank."
                    ),
                    groupby=[
                        "po_1_ethnicity",
                        "po_1_race",
                        "po_1_gender_flag",
                        "po_2_ethnicity",
                        "po_2_race",
                        "po_2_gender_flag",
                        "po_3_ethnicity",
                        "po_3_race",
                        "po_3_gender_flag",
                        "po_4_ethnicity",
                        "po_4_race",
                        "po_4_gender_flag",
                    ],
                    condition_values=["2"],
                    should_fieldset_key_equal_to={
                        "po_1_ethnicity": (0, False, ""),
                        "po_1_race": (1, False, ""),
                        "po_1_gender_flag": (2, False, ""),
                        "po_2_ethnicity": (3, False, ""),
                        "po_2_race": (4, False, ""),
                        "po_2_gender_flag": (5, False, ""),
                        "po_3_ethnicity": (6, True, ""),
                        "po_3_race": (7, True, ""),
                        "po_3_gender_flag": (8, True, ""),
                        "po_4_ethnicity": (9, True, ""),
                        "po_4_race": (10, True, ""),
                        "po_4_gender_flag": (11, True, ""),
                    },
                ),
                SBLCheck(
                    has_valid_fieldset_pair,
                    name="po_demographics_3.conditional_fieldset_conflict",
                    description=(
                        "When 'number of principal owners' equals 3, "
                        "'ethnicity of principal owner 1, 2, and 3', 'race of principal"
                        " owner 1, 2, and 3', and 'sex/gender of principal owner 1, 2, "
                        "and 3: NP flag' should not be blank. Demographic fields for "
                        "principal owner 4 should be blank."
                    ),
                    groupby=[
                        "po_1_ethnicity",
                        "po_1_race",
                        "po_1_gender_flag",
                        "po_2_ethnicity",
                        "po_2_race",
                        "po_2_gender_flag",
                        "po_3_ethnicity",
                        "po_3_race",
                        "po_3_gender_flag",
                        "po_4_ethnicity",
                        "po_4_race",
                        "po_4_gender_flag",
                    ],
                    condition_values=["3"],
                    should_fieldset_key_equal_to={
                        "po_1_ethnicity": (0, False, ""),
                        "po_1_race": (1, False, ""),
                        "po_1_gender_flag": (2, False, ""),
                        "po_2_ethnicity": (3, False, ""),
                        "po_2_race": (4, False, ""),
                        "po_2_gender_flag": (5, False, ""),
                        "po_3_ethnicity": (6, False, ""),
                        "po_3_race": (7, False, ""),
                        "po_3_gender_flag": (8, False, ""),
                        "po_4_ethnicity": (9, True, ""),
                        "po_4_race": (10, True, ""),
                        "po_4_gender_flag": (11, True, ""),
                    },
                ),
                SBLCheck(
                    has_valid_fieldset_pair,
                    name="po_demographics_4.conditional_fieldset_conflict",
                    description=(
                        "When 'number of principal owners' equals 4, "
                        "'ethnicity of principal owner 1, 2, 3, and 4', "
                        "'race of principal owner 1, 2, 3, and 4', "
                        "and 'sex/gender of principal owner 1, 2, 3, and 4: NP flag'"
                        " should not be blank."
                    ),
                    groupby=[
                        "po_1_ethnicity",
                        "po_1_race",
                        "po_1_gender_flag",
                        "po_2_ethnicity",
                        "po_2_race",
                        "po_2_gender_flag",
                        "po_3_ethnicity",
                        "po_3_race",
                        "po_3_gender_flag",
                        "po_4_ethnicity",
                        "po_4_race",
                        "po_4_gender_flag",
                    ],
                    condition_values=["4"],
                    should_fieldset_key_equal_to={
                        "po_1_ethnicity": (0, False, ""),
                        "po_1_race": (1, False, ""),
                        "po_1_gender_flag": (2, False, ""),
                        "po_2_ethnicity": (3, False, ""),
                        "po_2_race": (4, False, ""),
                        "po_2_gender_flag": (5, False, ""),
                        "po_3_ethnicity": (6, False, ""),
                        "po_3_race": (7, False, ""),
                        "po_3_gender_flag": (8, False, ""),
                        "po_4_ethnicity": (9, False, ""),
                        "po_4_race": (10, False, ""),
                        "po_4_gender_flag": (11, False, ""),
                    },
                ),
            ],
        },
        "num_principal_owners": {
            "phase_1": [
                SBLCheck(
                    is_valid_enum,
                    name="num_principal_owners.invalid_enum_value",
                    description=(
                        "When present, 'number of principal owners' must equal "
                        "0, 1, 2, 3, or 4."
                    ),
                    element_wise=True,
                    accepted_values=["0", "1", "2", "3", "4"],
                    accept_blank=True,
                ),
            ],
            "phase_2": [
                SBLCheck(
                    has_no_conditional_field_conflict,
                    name="num_principal_owners.conditional_field_conflict",
                    description=(
                        "When 'number of principal owners: NP flag' does not equal 900 "
                        "(reported), 'number of principal owners' must be blank."
                        "When 'number of principal owners: NP flag' equals 900, "
                        "'number of principal owners' must not be blank."
                    ),
                    groupby="num_principal_owners_flag",
                    condition_values={"900"},
                ),
            ],
        },
        "po_1_ethnicity": {
            "phase_1": [
                SBLCheck(
                    is_valid_enum,
                    name="po_1_ethnicity.invalid_enum_value",
                    description=(
                        "When present, each value in 'ethnicity"
                        " of principal owner 1' (separated by"
                        " semicolons) must equal 1, 11, 12,"
                        " 13, 14, 2, 966, 977, or 988."
                    ),
                    element_wise=True,
                    accepted_values=[
                        "1",
                        "11",
                        "12",
                        "13",
                        "14",
                        "2",
                        "966",
                        "977",
                        "988",
                    ],
                    accept_blank=True,
                ),
            ],
            "phase_2": [
                SBLCheck(
                    is_unique_in_field,
                    warning=True,
                    name="po_1_ethnicity.duplicates_in_field",
                    description=(
                        "'Ethnicity of principal owner 1' should"
                        " not contain duplicated values."
                    ),
                    element_wise=True,
                ),
                SBLCheck(
                    meets_multi_value_field_restriction,
                    warning=True,
                    name="po_1_ethnicity.multi_value_field_restriction",
                    description=(
                        "When 'ethnicity of principal owner 1' contains"
                        " 966 (the applicant responded that they did"
                        " not wish to provide this information) or 988"
                        " (not provided by applicant), 'ethnicity of"
                        " principal owner 1' should not contain more than one value."
                    ),
                    element_wise=True,
                    single_values={"966", "988"},
                ),
            ],
        },
        "po_1_ethnicity_ff": {
            "phase_1": [
                SBLCheck.str_length(
                    0,
                    300,
                    name="po_1_ethnicity_ff.invalid_text_length",
                    description=(
                        "'Ethnicity of principal owner 1: free-form"
                        " text field for other Hispanic or Latino'"
                        " must not exceed 300 characters in length."
                    ),
                ),
            ],
            "phase_2": [
                SBLCheck(
                    has_no_conditional_field_conflict,
                    name="po_1_ethnicity_ff.conditional_field_conflict",
                    description=(
                        "When 'ethnicity of principal owner 1' does not"
                        " contain 977 (the applicant responded in the"
                        " free-form text field), 'ethnicity of principal"
                        " owner 1: free-form text field for other Hispanic"
                        " or Latino' must be blank. When 'ethnicity of principal"
                        " owner 1' contains 977, 'ethnicity of principal"
                        " owner 1: free-form text field for other Hispanic"
                        " or Latino' must not be blank."
                    ),
                    groupby="po_1_ethnicity",
                    condition_values={"977"},
                ),
            ],
        },
        "po_1_race": {
            "phase_1": [
                SBLCheck(
                    is_valid_enum,
                    name="po_1_race.invalid_enum_value",
                    description=(
                        "When present, each value in 'race"
                        " of principal owner 1' (separated by"
                        " semicolons) must equal 1, 2, 21, 22,"
                        " 23, 24, 25, 26, 27, 3, 31, 32, 33,"
                        " 34, 35, 36, 37, 4, 41, 42, 43, 44,"
                        " 5, 966, 971, 972, 973, 974, or 988."
                    ),
                    element_wise=True,
                    accepted_values=[
                        "1",
                        "2",
                        "21",
                        "22",
                        "23",
                        "24",
                        "25",
                        "26",
                        "27",
                        "3",
                        "31",
                        "32",
                        "33",
                        "34",
                        "35",
                        "36",
                        "37",
                        "4",
                        "41",
                        "42",
                        "43",
                        "44",
                        "5",
                        "966",
                        "971",
                        "972",
                        "973",
                        "974",
                        "988",
                    ],
                    accept_blank=True,
                ),
            ],
            "phase_2": [
                SBLCheck(
                    is_unique_in_field,
                    warning=True,
                    name="po_1_race.duplicates_in_field",
                    description=(
                        "'Race of principal owner 1' should"
                        " not contain duplicated values."
                    ),
                    element_wise=True,
                ),
                SBLCheck(
                    meets_multi_value_field_restriction,
                    warning=True,
                    name="po_1_race.multi_value_field_restriction",
                    description=(
                        "When 'race of principal owner 1' contains"
                        " 966 (the applicant responded that they"
                        " did not wish to provide this information)"
                        " or 988 (not provided by applicant),"
                        " 'race of principal owner 1' should not"
                        " contain more than one value."
                    ),
                    element_wise=True,
                    single_values={"966", "988"},
                ),
            ],
        },
        "po_1_race_anai_ff": {
            "phase_1": [
                SBLCheck.str_length(
                    0,
                    300,
                    name="po_1_race_anai_ff.invalid_text_length",
                    description=(
                        "'Race of principal owner 1: free-form"
                        " text field for American Indian or Alaska"
                        " Native Enrolled or Principal Tribe' must"
                        " not exceed 300 characters in length."
                    ),
                ),
            ],
            "phase_2": [
                SBLCheck(
                    has_no_conditional_field_conflict,
                    name="po_1_race_anai_ff.conditional_field_conflict",
                    description=(
                        "When 'race of principal owner 1' does not"
                        " contain 971 (the applicant responded in"
                        " the free-form text field for American Indian"
                        " or Alaska Native Enrolled or Principal Tribe),"
                        " 'race of principal owner 1: free-form text"
                        " field for American Indian or Alaska Native"
                        " Enrolled or Principal Tribe' must be blank."
                        " When 'race of principal owner 1' contains 971,"
                        " 'race of principal owner 1: free-form text field"
                        " for American Indian or Alaska Native Enrolled or"
                        " Principal Tribe' must not be blank."
                    ),
                    groupby="po_1_race",
                    condition_values={"971"},
                ),
            ],
        },
        "po_1_race_asian_ff": {
            "phase_1": [
                SBLCheck.str_length(
                    0,
                    300,
                    name="po_1_race_asian_ff.invalid_text_length",
                    description=(
                        "'Race of principal owner 1: free-form text"
                        " field for other Asian' must not exceed 300"
                        " characters in length."
                    ),
                ),
            ],
            "phase_2": [
                SBLCheck(
                    has_no_conditional_field_conflict,
                    name="po_1_race_asian_ff.conditional_field_conflict",
                    description=(
                        "When 'race of principal owner 1' does not contain"
                        " 972 (the applicant responded in the free-form text"
                        " field for other Asian race), 'race of principal"
                        " owner 1: free-form text field for other Asian' must"
                        " be blank. When 'race of principal owner 1' contains"
                        " 972, 'race of principal owner 1: free-form text field"
                        " for other Asian' must not be blank."
                    ),
                    groupby="po_1_race",
                    condition_values={"972"},
                ),
            ],
        },
        "po_1_race_baa_ff": {
            "phase_1": [
                SBLCheck.str_length(
                    0,
                    300,
                    name="po_1_race_baa_ff.invalid_text_length",
                    description=(
                        "'Race of principal owner 1: free-form text"
                        " field for other Black or African American'"
                        " must not exceed 300 characters in length."
                    ),
                ),
            ],
            "phase_2": [
                SBLCheck(
                    has_no_conditional_field_conflict,
                    name="po_1_race_baa_ff.conditional_field_conflict",
                    description=(
                        "When 'race of principal owner 1' does not contain 973"
                        " (the applicant responded in the free-form text field"
                        " for other Black or African race), 'race of principal"
                        " owner 1: free-form text field for other Black or African"
                        " American' must be blank. When 'race of principal owner 1'"
                        " contains 973, 'race of principal owner 1: free-form text"
                        " field for other Black or African American' must not be blank."
                    ),
                    groupby="po_1_race",
                    condition_values={"973"},
                ),
            ],
        },
        "po_1_race_pi_ff": {
            "phase_1": [
                SBLCheck.str_length(
                    0,
                    300,
                    name="po_1_race_pi_ff.invalid_text_length",
                    description=(
                        "'Race of principal owner 1: free-form text"
                        " field for other Pacific Islander race' must"
                        " not exceed 300 characters in length."
                    ),
                ),
            ],
            "phase_2": [
                SBLCheck(
                    has_no_conditional_field_conflict,
                    name="po_1_race_pi_ff.conditional_field_conflict",
                    description=(
                        "When 'race of principal owner 1' does not contain 974"
                        " (the applicant responded in the free-form text field"
                        " for other Pacific Islander race), 'race of principal"
                        " owner 1: free-form text field for other Pacific Islander"
                        " race' must be blank. When 'race of principal owner 1'"
                        " contains 974, 'race of principal owner 1: free-form text"
                        " field for other Pacific Islander race' must not be blank."
                    ),
                    groupby="po_1_race",
                    condition_values={"974"},
                ),
            ],
        },
        "po_1_gender_flag": {
            "phase_1": [
                SBLCheck(
                    is_valid_enum,
                    name="po_1_gender_flag.invalid_enum_value",
                    description=(
                        "When present, 'sex/gender of principal"
                        " owner 1: NP flag' must equal 1, 966, or 988."
                    ),
                    element_wise=True,
                    accepted_values=[
                        "1",
                        "966",
                        "988",
                    ],
                    accept_blank=True,
                ),
            ],
            "phase_2": [],
        },
        "po_1_gender_ff": {
            "phase_1": [
                SBLCheck.str_length(
                    0,
                    300,
                    name="po_1_gender_ff.invalid_text_length",
                    description=(
                        "'Sex/gender of principal owner 1: free-form"
                        " text field for self-identified sex/gender'"
                        " must not exceed 300 characters in length."
                    ),
                ),
            ],
            "phase_2": [
                SBLCheck(
                    has_no_conditional_field_conflict,
                    name="po_1_gender_ff.conditional_field_conflict",
                    description=(
                        "When 'sex/gender of principal owner 1: NP flag'"
                        " does not equal 1 (the applicant responded in the"
                        " free-form text field), 'sex/gender of principal"
                        " owner 1: free-form text field for self-identified"
                        " sex/gender' must be blank. When 'sex/gender of"
                        " principal owner 1: NP flag' equals 1, 'sex/gender"
                        " of principal owner 1: free-form text field for"
                        " self-identified sex/gender' must not be blank."
                    ),
                    groupby="po_1_gender_flag",
                    condition_values={"1"},
                ),
            ],
        },
        "po_2_ethnicity": {
            "phase_1": [
                SBLCheck(
                    is_valid_enum,
                    name="po_2_ethnicity.invalid_enum_value",
                    description=(
                        "When present, each value in 'ethnicity"
                        " of principal owner 2' (separated by"
                        " semicolons) must equal 1, 11, 12,"
                        " 13, 14, 2, 966, 977, or 988."
                    ),
                    element_wise=True,
                    accepted_values=[
                        "1",
                        "11",
                        "12",
                        "13",
                        "14",
                        "2",
                        "966",
                        "977",
                        "988",
                    ],
                    accept_blank=True,
                ),
            ],
            "phase_2": [
                SBLCheck(
                    is_unique_in_field,
                    warning=True,
                    name="po_2_ethnicity.duplicates_in_field",
                    description=(
                        "'Ethnicity of principal owner 2' should"
                        " not contain duplicated values."
                    ),
                    element_wise=True,
                ),
                SBLCheck(
                    meets_multi_value_field_restriction,
                    warning=True,
                    name="po_2_ethnicity.multi_value_field_restriction",
                    description=(
                        "When 'ethnicity of principal owner 2' contains"
                        " 966 (the applicant responded that they did"
                        " not wish to provide this information) or 988"
                        " (not provided by applicant), 'ethnicity of"
                        " principal owner 2' should not contain more than one value."
                    ),
                    element_wise=True,
                    single_values={"966", "988"},
                ),
            ],
        },
        "po_2_ethnicity_ff": {
            "phase_1": [
                SBLCheck.str_length(
                    0,
                    300,
                    name="po_2_ethnicity_ff.invalid_text_length",
                    description=(
                        "'Ethnicity of principal owner 2: free-form"
                        " text field for other Hispanic or Latino'"
                        " must not exceed 300 characters in length."
                    ),
                ),
            ],
            "phase_2": [
                SBLCheck(
                    has_no_conditional_field_conflict,
                    name="po_2_ethnicity_ff.conditional_field_conflict",
                    description=(
                        "When 'ethnicity of principal owner 2' does not"
                        " contain 977 (the applicant responded in the"
                        " free-form text field), 'ethnicity of principal"
                        " owner 2: free-form text field for other Hispanic"
                        " or Latino' must be blank. When 'ethnicity of principal"
                        " owner 2' contains 977, 'ethnicity of principal"
                        " owner 2: free-form text field for other Hispanic"
                        " or Latino' must not be blank."
                    ),
                    groupby="po_2_ethnicity",
                    condition_values={"977"},
                ),
            ],
        },
        "po_2_race": {
            "phase_1": [
                SBLCheck(
                    is_valid_enum,
                    name="po_2_race.invalid_enum_value",
                    description=(
                        "When present, each value in 'race"
                        " of principal owner 2' (separated by"
                        " semicolons) must equal 1, 2, 21, 22,"
                        " 23, 24, 25, 26, 27, 3, 31, 32, 33,"
                        " 34, 35, 36, 37, 4, 41, 42, 43, 44,"
                        " 5, 966, 971, 972, 973, 974, or 988."
                    ),
                    element_wise=True,
                    accepted_values=[
                        "1",
                        "2",
                        "21",
                        "22",
                        "23",
                        "24",
                        "25",
                        "26",
                        "27",
                        "3",
                        "31",
                        "32",
                        "33",
                        "34",
                        "35",
                        "36",
                        "37",
                        "4",
                        "41",
                        "42",
                        "43",
                        "44",
                        "5",
                        "966",
                        "971",
                        "972",
                        "973",
                        "974",
                        "988",
                    ],
                    accept_blank=True,
                ),
            ],
            "phase_2": [
                SBLCheck(
                    is_unique_in_field,
                    warning=True,
                    name="po_2_race.duplicates_in_field",
                    description=(
                        "'Race of principal owner 2' should"
                        " not contain duplicated values."
                    ),
                    element_wise=True,
                ),
                SBLCheck(
                    meets_multi_value_field_restriction,
                    warning=True,
                    name="po_2_race.multi_value_field_restriction",
                    description=(
                        "When 'race of principal owner 2' contains"
                        " 966 (the applicant responded that they"
                        " did not wish to provide this information)"
                        " or 988 (not provided by applicant),"
                        " 'race of principal owner 2' should not"
                        " contain more than one value."
                    ),
                    element_wise=True,
                    single_values={"966", "988"},
                ),
            ],
        },
        "po_2_race_anai_ff": {
            "phase_1": [
                SBLCheck.str_length(
                    0,
                    300,
                    name="po_2_race_anai_ff.invalid_text_length",
                    description=(
                        "'Race of principal owner 2: free-form"
                        " text field for American Indian or Alaska"
                        " Native Enrolled or Principal Tribe' must"
                        " not exceed 300 characters in length."
                    ),
                ),
            ],
            "phase_2": [
                SBLCheck(
                    has_no_conditional_field_conflict,
                    name="po_2_race_anai_ff.conditional_field_conflict",
                    description=(
                        "When 'race of principal owner 2' does not"
                        " contain 971 (the applicant responded in"
                        " the free-form text field for American Indian"
                        " or Alaska Native Enrolled or Principal Tribe),"
                        " 'race of principal owner 2: free-form text"
                        " field for American Indian or Alaska Native"
                        " Enrolled or Principal Tribe' must be blank."
                        " When 'race of principal owner 2' contains 971,"
                        " 'race of principal owner 2: free-form text field"
                        " for American Indian or Alaska Native Enrolled or"
                        " Principal Tribe' must not be blank."
                    ),
                    groupby="po_2_race",
                    condition_values={"971"},
                ),
            ],
        },
        "po_2_race_asian_ff": {
            "phase_1": [
                SBLCheck.str_length(
                    0,
                    300,
                    name="po_2_race_asian_ff.invalid_text_length",
                    description=(
                        "'Race of principal owner 2: free-form text"
                        " field for other Asian' must not exceed 300"
                        " characters in length."
                    ),
                ),
            ],
            "phase_2": [
                SBLCheck(
                    has_no_conditional_field_conflict,
                    name="po_2_race_asian_ff.conditional_field_conflict",
                    description=(
                        "When 'race of principal owner 2' does not contain"
                        " 972 (the applicant responded in the free-form text"
                        " field for other Asian race), 'race of principal"
                        " owner 2: free-form text field for other Asian' must"
                        " be blank. When 'race of principal owner 2' contains"
                        " 972, 'race of principal owner 2: free-form text field"
                        " for other Asian' must not be blank."
                    ),
                    groupby="po_2_race",
                    condition_values={"972"},
                ),
            ],
        },
        "po_2_race_baa_ff": {
            "phase_1": [
                SBLCheck.str_length(
                    0,
                    300,
                    name="po_2_race_baa_ff.invalid_text_length",
                    description=(
                        "'Race of principal owner 2: free-form text"
                        " field for other Black or African American'"
                        " must not exceed 300 characters in length."
                    ),
                ),
            ],
            "phase_2": [
                SBLCheck(
                    has_no_conditional_field_conflict,
                    name="po_2_race_baa_ff.conditional_field_conflict",
                    description=(
                        "When 'race of principal owner 2' does not contain 973"
                        " (the applicant responded in the free-form text field"
                        " for other Black or African race), 'race of principal"
                        " owner 2: free-form text field for other Black or African"
                        " American' must be blank. When 'race of principal owner 2'"
                        " contains 973, 'race of principal owner 2: free-form text"
                        " field for other Black or African American' must not be blank."
                    ),
                    groupby="po_2_race",
                    condition_values={"973"},
                ),
            ],
        },
        "po_2_race_pi_ff": {
            "phase_1": [
                SBLCheck.str_length(
                    0,
                    300,
                    name="po_2_race_pi_ff.invalid_text_length",
                    description=(
                        "'Race of principal owner 2: free-form text"
                        " field for other Pacific Islander race' must"
                        " not exceed 300 characters in length."
                    ),
                ),
            ],
            "phase_2": [
                SBLCheck(
                    has_no_conditional_field_conflict,
                    name="po_2_race_pi_ff.conditional_field_conflict",
                    description=(
                        "When 'race of principal owner 2' does not contain 974"
                        " (the applicant responded in the free-form text field"
                        " for other Pacific Islander race), 'race of principal"
                        " owner 2: free-form text field for other Pacific Islander"
                        " race' must be blank. When 'race of principal owner 2'"
                        " contains 974, 'race of principal owner 2: free-form text"
                        " field for other Pacific Islander race' must not be blank."
                    ),
                    groupby="po_2_race",
                    condition_values={"974"},
                ),
            ],
        },
        "po_2_gender_flag": {
            "phase_1": [
                SBLCheck(
                    is_valid_enum,
                    name="po_2_gender_flag.invalid_enum_value",
                    description=(
                        "When present, 'sex/gender of principal"
                        " owner 2: NP flag' must equal 1, 966, or 988."
                    ),
                    element_wise=True,
                    accepted_values=[
                        "1",
                        "966",
                        "988",
                    ],
                    accept_blank=True,
                ),
            ],
            "phase_2": [],
        },
        "po_2_gender_ff": {
            "phase_1": [
                SBLCheck.str_length(
                    0,
                    300,
                    name="po_2_gender_ff.invalid_text_length",
                    description=(
                        "'Sex/gender of principal owner 2: free-form"
                        " text field for self-identified sex/gender'"
                        " must not exceed 300 characters in length."
                    ),
                ),
            ],
            "phase_2": [
                SBLCheck(
                    has_no_conditional_field_conflict,
                    name="po_2_gender_ff.conditional_field_conflict",
                    description=(
                        "When 'sex/gender of principal owner 2: NP flag'"
                        " does not equal 1 (the applicant responded in the"
                        " free-form text field), 'sex/gender of principal"
                        " owner 2: free-form text field for self-identified"
                        " sex/gender' must be blank. When 'sex/gender of"
                        " principal owner 2: NP flag' equals 1, 'sex/gender"
                        " of principal owner 2: free-form text field for"
                        " self-identified sex/gender' must not be blank."
                    ),
                    groupby="po_2_gender_flag",
                    condition_values={"1"},
                ),
            ],
        },
        "po_3_ethnicity": {
            "phase_1": [
                SBLCheck(
                    is_valid_enum,
                    name="po_3_ethnicity.invalid_enum_value",
                    description=(
                        "When present, each value in 'ethnicity"
                        " of principal owner 3' (separated by"
                        " semicolons) must equal 1, 11, 12,"
                        " 13, 14, 2, 966, 977, or 988."
                    ),
                    element_wise=True,
                    accepted_values=[
                        "1",
                        "11",
                        "12",
                        "13",
                        "14",
                        "2",
                        "966",
                        "977",
                        "988",
                    ],
                    accept_blank=True,
                ),
            ],
            "phase_2": [
                SBLCheck(
                    is_unique_in_field,
                    warning=True,
                    name="po_3_ethnicity.duplicates_in_field",
                    description=(
                        "'Ethnicity of principal owner 3' should"
                        " not contain duplicated values."
                    ),
                    element_wise=True,
                ),
                SBLCheck(
                    meets_multi_value_field_restriction,
                    warning=True,
                    name="po_3_ethnicity.multi_value_field_restriction",
                    description=(
                        "When 'ethnicity of principal owner 3' contains"
                        " 966 (the applicant responded that they did"
                        " not wish to provide this information) or 988"
                        " (not provided by applicant), 'ethnicity of"
                        " principal owner 3' should not contain more than one value."
                    ),
                    element_wise=True,
                    single_values={"966", "988"},
                ),
            ],
        },
        "po_3_ethnicity_ff": {
            "phase_1": [
                SBLCheck.str_length(
                    0,
                    300,
                    name="po_3_ethnicity_ff.invalid_text_length",
                    description=(
                        "'Ethnicity of principal owner 3: free-form"
                        " text field for other Hispanic or Latino'"
                        " must not exceed 300 characters in length."
                    ),
                ),
            ],
            "phase_2": [
                SBLCheck(
                    has_no_conditional_field_conflict,
                    name="po_3_ethnicity_ff.conditional_field_conflict",
                    description=(
                        "When 'ethnicity of principal owner 3' does not"
                        " contain 977 (the applicant responded in the"
                        " free-form text field), 'ethnicity of principal"
                        " owner 3: free-form text field for other Hispanic"
                        " or Latino' must be blank. When 'ethnicity of principal"
                        " owner 3' contains 977, 'ethnicity of principal"
                        " owner 3: free-form text field for other Hispanic"
                        " or Latino' must not be blank."
                    ),
                    groupby="po_3_ethnicity",
                    condition_values={"977"},
                ),
            ],
        },
        "po_3_race": {
            "phase_1": [
                SBLCheck(
                    is_valid_enum,
                    name="po_3_race.invalid_enum_value",
                    description=(
                        "When present, each value in 'race"
                        " of principal owner 3' (separated by"
                        " semicolons) must equal 1, 2, 21, 22,"
                        " 23, 24, 25, 26, 27, 3, 31, 32, 33,"
                        " 34, 35, 36, 37, 4, 41, 42, 43, 44,"
                        " 5, 966, 971, 972, 973, 974, or 988."
                    ),
                    element_wise=True,
                    accepted_values=[
                        "1",
                        "2",
                        "21",
                        "22",
                        "23",
                        "24",
                        "25",
                        "26",
                        "27",
                        "3",
                        "31",
                        "32",
                        "33",
                        "34",
                        "35",
                        "36",
                        "37",
                        "4",
                        "41",
                        "42",
                        "43",
                        "44",
                        "5",
                        "966",
                        "971",
                        "972",
                        "973",
                        "974",
                        "988",
                    ],
                    accept_blank=True,
                ),
            ],
            "phase_2": [
                SBLCheck(
                    is_unique_in_field,
                    warning=True,
                    name="po_3_race.duplicates_in_field",
                    description=(
                        "'Race of principal owner 3' should"
                        " not contain duplicated values."
                    ),
                    element_wise=True,
                ),
                SBLCheck(
                    meets_multi_value_field_restriction,
                    warning=True,
                    name="po_3_race.multi_value_field_restriction",
                    description=(
                        "When 'race of principal owner 3' contains"
                        " 966 (the applicant responded that they"
                        " did not wish to provide this information)"
                        " or 988 (not provided by applicant),"
                        " 'race of principal owner 3' should not"
                        " contain more than one value."
                    ),
                    element_wise=True,
                    single_values={"966", "988"},
                ),
            ],
        },
        "po_3_race_anai_ff": {
            "phase_1": [
                SBLCheck.str_length(
                    0,
                    300,
                    name="po_3_race_anai_ff.invalid_text_length",
                    description=(
                        "'Race of principal owner 3: free-form"
                        " text field for American Indian or Alaska"
                        " Native Enrolled or Principal Tribe' must"
                        " not exceed 300 characters in length."
                    ),
                ),
            ],
            "phase_2": [
                SBLCheck(
                    has_no_conditional_field_conflict,
                    name="po_3_race_anai_ff.conditional_field_conflict",
                    description=(
                        "When 'race of principal owner 3' does not"
                        " contain 971 (the applicant responded in"
                        " the free-form text field for American Indian"
                        " or Alaska Native Enrolled or Principal Tribe),"
                        " 'race of principal owner 3: free-form text"
                        " field for American Indian or Alaska Native"
                        " Enrolled or Principal Tribe' must be blank."
                        " When 'race of principal owner 3' contains 971,"
                        " 'race of principal owner 3: free-form text field"
                        " for American Indian or Alaska Native Enrolled or"
                        " Principal Tribe' must not be blank."
                    ),
                    groupby="po_3_race",
                    condition_values={"971"},
                ),
            ],
        },
        "po_3_race_asian_ff": {
            "phase_1": [
                SBLCheck.str_length(
                    0,
                    300,
                    name="po_3_race_asian_ff.invalid_text_length",
                    description=(
                        "'Race of principal owner 3: free-form text"
                        " field for other Asian' must not exceed 300"
                        " characters in length."
                    ),
                ),
            ],
            "phase_2": [
                SBLCheck(
                    has_no_conditional_field_conflict,
                    name="po_3_race_asian_ff.conditional_field_conflict",
                    description=(
                        "When 'race of principal owner 3' does not contain"
                        " 972 (the applicant responded in the free-form text"
                        " field for other Asian race), 'race of principal"
                        " owner 3: free-form text field for other Asian' must"
                        " be blank. When 'race of principal owner 3' contains"
                        " 972, 'race of principal owner 3: free-form text field"
                        " for other Asian' must not be blank."
                    ),
                    groupby="po_3_race",
                    condition_values={"972"},
                ),
            ],
        },
        "po_3_race_baa_ff": {
            "phase_1": [
                SBLCheck.str_length(
                    0,
                    300,
                    name="po_3_race_baa_ff.invalid_text_length",
                    description=(
                        "'Race of principal owner 3: free-form text"
                        " field for other Black or African American'"
                        " must not exceed 300 characters in length."
                    ),
                ),
            ],
            "phase_2": [
                SBLCheck(
                    has_no_conditional_field_conflict,
                    name="po_3_race_baa_ff.conditional_field_conflict",
                    description=(
                        "When 'race of principal owner 3' does not contain 973"
                        " (the applicant responded in the free-form text field"
                        " for other Black or African race), 'race of principal"
                        " owner 3: free-form text field for other Black or African"
                        " American' must be blank. When 'race of principal owner 3'"
                        " contains 973, 'race of principal owner 3: free-form text"
                        " field for other Black or African American' must not be blank."
                    ),
                    groupby="po_3_race",
                    condition_values={"973"},
                ),
            ],
        },
        "po_3_race_pi_ff": {
            "phase_1": [
                SBLCheck.str_length(
                    0,
                    300,
                    name="po_3_race_pi_ff.invalid_text_length",
                    description=(
                        "'Race of principal owner 3: free-form text"
                        " field for other Pacific Islander race' must"
                        " not exceed 300 characters in length."
                    ),
                ),
            ],
            "phase_2": [
                SBLCheck(
                    has_no_conditional_field_conflict,
                    name="po_3_race_pi_ff.conditional_field_conflict",
                    description=(
                        "When 'race of principal owner 3' does not contain 974"
                        " (the applicant responded in the free-form text field"
                        " for other Pacific Islander race), 'race of principal"
                        " owner 3: free-form text field for other Pacific Islander"
                        " race' must be blank. When 'race of principal owner 3'"
                        " contains 974, 'race of principal owner 3: free-form text"
                        " field for other Pacific Islander race' must not be blank."
                    ),
                    groupby="po_3_race",
                    condition_values={"974"},
                ),
            ],
        },
        "po_3_gender_flag": {
            "phase_1": [
                SBLCheck(
                    is_valid_enum,
                    name="po_3_gender_flag.invalid_enum_value",
                    description=(
                        "When present, 'sex/gender of principal"
                        " owner 3: NP flag' must equal 1, 966, or 988."
                    ),
                    element_wise=True,
                    accepted_values=[
                        "1",
                        "966",
                        "988",
                    ],
                    accept_blank=True,
                ),
            ],
            "phase_2": [],
        },
        "po_3_gender_ff": {
            "phase_1": [
                SBLCheck.str_length(
                    0,
                    300,
                    name="po_3_gender_ff.invalid_text_length",
                    description=(
                        "'Sex/gender of principal owner 3: free-form"
                        " text field for self-identified sex/gender'"
                        " must not exceed 300 characters in length."
                    ),
                ),
            ],
            "phase_2": [
                SBLCheck(
                    has_no_conditional_field_conflict,
                    name="po_3_gender_ff.conditional_field_conflict",
                    description=(
                        "When 'sex/gender of principal owner 3: NP flag'"
                        " does not equal 1 (the applicant responded in the"
                        " free-form text field), 'sex/gender of principal"
                        " owner 3: free-form text field for self-identified"
                        " sex/gender' must be blank. When 'sex/gender of"
                        " principal owner 3: NP flag' equals 1, 'sex/gender"
                        " of principal owner 3: free-form text field for"
                        " self-identified sex/gender' must not be blank."
                    ),
                    groupby="po_3_gender_flag",
                    condition_values={"1"},
                ),
            ],
        },
        "po_4_ethnicity": {
            "phase_1": [
                SBLCheck(
                    is_valid_enum,
                    name="po_4_ethnicity.invalid_enum_value",
                    description=(
                        "When present, each value in 'ethnicity"
                        " of principal owner 4' (separated by"
                        " semicolons) must equal 1, 11, 12,"
                        " 13, 14, 2, 966, 977, or 988."
                    ),
                    element_wise=True,
                    accepted_values=[
                        "1",
                        "11",
                        "12",
                        "13",
                        "14",
                        "2",
                        "966",
                        "977",
                        "988",
                    ],
                    accept_blank=True,
                ),
            ],
            "phase_2": [
                SBLCheck(
                    is_unique_in_field,
                    warning=True,
                    name="po_4_ethnicity.duplicates_in_field",
                    description=(
                        "'Ethnicity of principal owner 4' should"
                        " not contain duplicated values."
                    ),
                    element_wise=True,
                ),
                SBLCheck(
                    meets_multi_value_field_restriction,
                    warning=True,
                    name="po_4_ethnicity.multi_value_field_restriction",
                    description=(
                        "When 'ethnicity of principal owner 4' contains"
                        " 966 (the applicant responded that they did"
                        " not wish to provide this information) or 988"
                        " (not provided by applicant), 'ethnicity of"
                        " principal owner 4' should not contain more than one value."
                    ),
                    element_wise=True,
                    single_values={"966", "988"},
                ),
            ],
        },
        "po_4_ethnicity_ff": {
            "phase_1": [
                SBLCheck.str_length(
                    0,
                    300,
                    name="po_4_ethnicity_ff.invalid_text_length",
                    description=(
                        "'Ethnicity of principal owner 4: free-form"
                        " text field for other Hispanic or Latino'"
                        " must not exceed 300 characters in length."
                    ),
                ),
            ],
            "phase_2": [
                SBLCheck(
                    has_no_conditional_field_conflict,
                    name="po_4_ethnicity_ff.conditional_field_conflict",
                    description=(
                        "When 'ethnicity of principal owner 4' does not"
                        " contain 977 (the applicant responded in the"
                        " free-form text field), 'ethnicity of principal"
                        " owner 4: free-form text field for other Hispanic"
                        " or Latino' must be blank. When 'ethnicity of principal"
                        " owner 4' contains 977, 'ethnicity of principal"
                        " owner 4: free-form text field for other Hispanic"
                        " or Latino' must not be blank."
                    ),
                    groupby="po_4_ethnicity",
                    condition_values={"977"},
                ),
            ],
        },
        "po_4_race": {
            "phase_1": [
                SBLCheck(
                    is_valid_enum,
                    name="po_4_race.invalid_enum_value",
                    description=(
                        "When present, each value in 'race"
                        " of principal owner 4' (separated by"
                        " semicolons) must equal 1, 2, 21, 22,"
                        " 23, 24, 25, 26, 27, 3, 31, 32, 33,"
                        " 34, 35, 36, 37, 4, 41, 42, 43, 44,"
                        " 5, 966, 971, 972, 973, 974, or 988."
                    ),
                    element_wise=True,
                    accepted_values=[
                        "1",
                        "2",
                        "21",
                        "22",
                        "23",
                        "24",
                        "25",
                        "26",
                        "27",
                        "3",
                        "31",
                        "32",
                        "33",
                        "34",
                        "35",
                        "36",
                        "37",
                        "4",
                        "41",
                        "42",
                        "43",
                        "44",
                        "5",
                        "966",
                        "971",
                        "972",
                        "973",
                        "974",
                        "988",
                    ],
                    accept_blank=True,
                ),
            ],
            "phase_2": [
                SBLCheck(
                    is_unique_in_field,
                    warning=True,
                    name="po_4_race.duplicates_in_field",
                    description=(
                        "'Race of principal owner 4' should"
                        " not contain duplicated values."
                    ),
                    element_wise=True,
                ),
                SBLCheck(
                    meets_multi_value_field_restriction,
                    warning=True,
                    name="po_4_race.multi_value_field_restriction",
                    description=(
                        "When 'race of principal owner 4' contains"
                        " 966 (the applicant responded that they"
                        " did not wish to provide this information)"
                        " or 988 (not provided by applicant),"
                        " 'race of principal owner 4' should not"
                        " contain more than one value."
                    ),
                    element_wise=True,
                    single_values={"966", "988"},
                ),
            ],
        },
        "po_4_race_anai_ff": {
            "phase_1": [
                SBLCheck.str_length(
                    0,
                    300,
                    name="po_4_race_anai_ff.invalid_text_length",
                    description=(
                        "'Race of principal owner 4: free-form"
                        " text field for American Indian or Alaska"
                        " Native Enrolled or Principal Tribe' must"
                        " not exceed 300 characters in length."
                    ),
                ),
            ],
            "phase_2": [
                SBLCheck(
                    has_no_conditional_field_conflict,
                    name="po_4_race_anai_ff.conditional_field_conflict",
                    description=(
                        "When 'race of principal owner 4' does not"
                        " contain 971 (the applicant responded in"
                        " the free-form text field for American Indian"
                        " or Alaska Native Enrolled or Principal Tribe),"
                        " 'race of principal owner 4: free-form text"
                        " field for American Indian or Alaska Native"
                        " Enrolled or Principal Tribe' must be blank."
                        " When 'race of principal owner 4' contains 971,"
                        " 'race of principal owner 4: free-form text field"
                        " for American Indian or Alaska Native Enrolled or"
                        " Principal Tribe' must not be blank."
                    ),
                    groupby="po_4_race",
                    condition_values={"971"},
                ),
            ],
        },
        "po_4_race_asian_ff": {
            "phase_1": [
                SBLCheck.str_length(
                    0,
                    300,
                    name="po_4_race_asian_ff.invalid_text_length",
                    description=(
                        "'Race of principal owner 4: free-form text"
                        " field for other Asian' must not exceed 300"
                        " characters in length."
                    ),
                ),
            ],
            "phase_2": [
                SBLCheck(
                    has_no_conditional_field_conflict,
                    name="po_4_race_asian_ff.conditional_field_conflict",
                    description=(
                        "When 'race of principal owner 4' does not contain"
                        " 972 (the applicant responded in the free-form text"
                        " field for other Asian race), 'race of principal"
                        " owner 4: free-form text field for other Asian' must"
                        " be blank. When 'race of principal owner 4' contains"
                        " 972, 'race of principal owner 4: free-form text field"
                        " for other Asian' must not be blank."
                    ),
                    groupby="po_4_race",
                    condition_values={"972"},
                ),
            ],
        },
        "po_4_race_baa_ff": {
            "phase_1": [
                SBLCheck.str_length(
                    0,
                    300,
                    name="po_4_race_baa_ff.invalid_text_length",
                    description=(
                        "'Race of principal owner 4: free-form text"
                        " field for other Black or African American'"
                        " must not exceed 300 characters in length."
                    ),
                ),
            ],
            "phase_2": [
                SBLCheck(
                    has_no_conditional_field_conflict,
                    name="po_4_race_baa_ff.conditional_field_conflict",
                    description=(
                        "When 'race of principal owner 4' does not contain 973"
                        " (the applicant responded in the free-form text field"
                        " for other Black or African race), 'race of principal"
                        " owner 4: free-form text field for other Black or African"
                        " American' must be blank. When 'race of principal owner 4'"
                        " contains 973, 'race of principal owner 4: free-form text"
                        " field for other Black or African American' must not be blank."
                    ),
                    groupby="po_4_race",
                    condition_values={"973"},
                ),
            ],
        },
        "po_4_race_pi_ff": {
            "phase_1": [
                SBLCheck.str_length(
                    0,
                    300,
                    name="po_4_race_pi_ff.invalid_text_length",
                    description=(
                        "'Race of principal owner 4: free-form text"
                        " field for other Pacific Islander race' must"
                        " not exceed 300 characters in length."
                    ),
                ),
            ],
            "phase_2": [
                SBLCheck(
                    has_no_conditional_field_conflict,
                    name="po_4_race_pi_ff.conditional_field_conflict",
                    description=(
                        "When 'race of principal owner 4' does not contain 974"
                        " (the applicant responded in the free-form text field"
                        " for other Pacific Islander race), 'race of principal"
                        " owner 4: free-form text field for other Pacific Islander"
                        " race' must be blank. When 'race of principal owner 4'"
                        " contains 974, 'race of principal owner 4: free-form text"
                        " field for other Pacific Islander race' must not be blank."
                    ),
                    groupby="po_4_race",
                    condition_values={"974"},
                ),
            ],
        },
        "po_4_gender_flag": {
            "phase_1": [
                SBLCheck(
                    is_valid_enum,
                    name="po_4_gender_flag.invalid_enum_value",
                    description=(
                        "When present, 'sex/gender of principal"
                        " owner 4: NP flag' must equal 1, 966, or 988."
                    ),
                    element_wise=True,
                    accepted_values=[
                        "1",
                        "966",
                        "988",
                    ],
                    accept_blank=True,
                ),
            ],
            "phase_2": [],
        },
        "po_4_gender_ff": {
            "phase_1": [
                SBLCheck.str_length(
                    0,
                    300,
                    name="po_4_gender_ff.invalid_text_length",
                    description=(
                        "'Sex/gender of principal owner 4: free-form"
                        " text field for self-identified sex/gender'"
                        " must not exceed 300 characters in length."
                    ),
                ),
            ],
            "phase_2": [
                SBLCheck(
                    has_no_conditional_field_conflict,
                    name="po_4_gender_ff.conditional_field_conflict",
                    description=(
                        "When 'sex/gender of principal owner 4: NP flag'"
                        " does not equal 1 (the applicant responded in the"
                        " free-form text field), 'sex/gender of principal"
                        " owner 4: free-form text field for self-identified"
                        " sex/gender' must be blank. When 'sex/gender of"
                        " principal owner 4: NP flag' equals 1, 'sex/gender"
                        " of principal owner 4: free-form text field for"
                        " self-identified sex/gender' must not be blank."
                    ),
                    groupby="po_4_gender_flag",
                    condition_values={"1"},
                ),
            ],
        },
    }<|MERGE_RESOLUTION|>--- conflicted
+++ resolved
@@ -9,29 +9,18 @@
 
 
 import global_data
-from check_functions import (
-    has_correct_length,
-    has_no_conditional_field_conflict,
-    has_valid_enum_pair,
-    has_valid_fieldset_pair,
-    has_valid_format,
-    has_valid_multi_field_value_count,
-    has_valid_value_count,
-    is_date,
-    is_date_after,
-    is_date_before_in_days,
-    is_date_in_range,
-    is_greater_than,
-    is_greater_than_or_equal_to,
-    is_less_than,
-    is_number,
-    is_unique_column,
-    is_unique_in_field,
-    is_valid_code,
-    is_valid_enum,
-    meets_multi_value_field_restriction,
-    string_contains,
-)
+from check_functions import (has_correct_length,
+                             has_no_conditional_field_conflict,
+                             has_valid_enum_pair, has_valid_fieldset_pair,
+                             has_valid_format,
+                             has_valid_multi_field_value_count,
+                             has_valid_value_count, is_date, is_date_after,
+                             is_date_before_in_days, is_date_in_range,
+                             is_greater_than, is_greater_than_or_equal_to,
+                             is_less_than, is_number, is_unique_column,
+                             is_unique_in_field, is_valid_code, is_valid_enum,
+                             meets_multi_value_field_restriction,
+                             string_contains)
 from checks import SBLCheck
 
 # read and populate global naics code (this should be called only once)
@@ -75,15 +64,9 @@
                     string_contains,
                     name="uid.invalid_uid_lei",
                     description=(
-<<<<<<< HEAD
-                        "The first 20 characters of the 'unique identifier' "
-                        "should match the Legal Entity Identifier (LEI) for "
-                        "the financial institution."
-=======
                         "The first 20 characters of the 'unique identifier' should"
                         " match the Legal Entity Identifier (LEI) for the financial"
                         " institution."
->>>>>>> 810de45d
                     ),
                     element_wise=True,
                     containing_value=lei,
@@ -957,13 +940,8 @@
                     description=(
                         "When 'interest rate type' does not equal 1"
                         " (adjustable interest rate, no initial rate period),"
-<<<<<<< HEAD
-                        " 3 (initial rate period > 12 months, adjustable interest "
-                        "rate), or 5 (initial rate period <= 12 months, variable "
-=======
                         " 3 (initial rate period > 12 months, adjustable interest"
                         " rate), or 5 (initial rate period <= 12 months, variable "
->>>>>>> 810de45d
                         "interest rate), 'adjustable rate transaction: margin' must "
                         "be blank. When 'interest rate type' equals 1, 3, or 5, "
                         "'variable rate transaction: margin' must not be blank."
@@ -1048,13 +1026,8 @@
                     max_value=300,
                     name="pricing_adj_index_name_ff.invalid_text_length",
                     description=(
-<<<<<<< HEAD
-                        "'Adjustable rate transaction: index name: other' must "
-                        "not exceed 300 characters in length."
-=======
                         "'Adjustable rate transaction: index name: other' must not"
                         " exceed 300 characters in length."
->>>>>>> 810de45d
                     ),
                 ),
             ],
