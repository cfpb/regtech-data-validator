"""This is a mapping of column names and validations for each phase.

This mapping is used to populate the schema template object and create
an instance of a PanderaSchema object for phase 1 and phase 2."""

#! NOTE: "pricing_adj_margin", "pricing_adj_index_name": "pricing_adj_index_name_ff",
#        and "pricing_adj_index_value" have been renamed. They used to be called
#        pricing_var_xyz but are now called pricing_adj_xyz


import global_data
from check_functions import (
    denial_reasons_conditional_enum_value,
    has_correct_length,
    has_no_conditional_field_conflict,
    has_valid_enum_pair,
    has_valid_multi_field_value_count,
    has_valid_value_count,
    is_date,
    is_date_after,
    is_date_before_in_days,
    is_date_in_range,
    is_fieldset_equal_to,
    is_fieldset_not_equal_to,
    is_greater_than,
    is_greater_than_or_equal_to,
    is_less_than,
    is_number,
    is_unique_in_field,
    is_valid_code,
    is_valid_enum,
    meets_multi_value_field_restriction,
)
from checks import SBLCheck

# read and populate global naics code (this should be called only once)
global_data.read_naics_codes()

phase_1_and_2_validations = {
    "uid": {"phase_1": [], "phase_2": []},
<<<<<<< HEAD
    "app_date": {
        "phase_1": [
            SBLCheck(
                is_date,
                name="app_date.invalid_date_format",
                description=(
                    "'Application date' must be a real calendar "
                    "date using YYYYMMDD format."
                ),
                element_wise=True,
=======
    "app_date": {"phase_1": [], "phase_2": []},
    "app_method": {
        "phase_1": [
            SBLCheck(
                is_valid_enum,
                name="app_method.invalid_enum_value",
                description="'Application method' must equal 1, 2, 3, or 4.",
                element_wise=True,
                accepted_values=[
                    "1",
                    "2",
                    "3",
                    "4",
                ],
>>>>>>> 9a6d92f5
            ),
        ],
        "phase_2": [],
    },
<<<<<<< HEAD
    "app_method": {"phase_1": [], "phase_2": []},
=======
>>>>>>> 9a6d92f5
    "app_recipient": {
        "phase_1": [
            SBLCheck(
                is_valid_enum,
                name="app_recipient.invalid_enum_value",
                description="'Application recipient' must equal 1 or 2",
                element_wise=True,
                accepted_values=[
                    "1",
                    "2",
                ],
            ),
        ],
        "phase_2": [],
    },
    "ct_credit_product": {
        "phase_1": [
            SBLCheck(
                is_valid_enum,
                name="ct_credit_product.invalid_enum_value",
                description=(
                    "'Credit product' must equal 1, 2, 3, 4, 5, 6, 7, 8, "
                    "977, or 988."
                ),
                element_wise=True,
                accepted_values=[
                    "1",
                    "2",
                    "3",
                    "4",
                    "5",
                    "6",
                    "7",
                    "8",
                    "977",
                    "988",
                ],
            ),
        ],
        "phase_2": [],
    },
    "ct_credit_product_ff": {
        "phase_1": [
            SBLCheck.str_length(
                0,
                300,
                name="ct_credit_product_ff.invalid_text_length",
                description=(
                    "'Free-form text field for other credit products' "
                    "must not exceed 300 characters in length."
                ),
            )
        ],
        "phase_2": [
            SBLCheck(
                has_no_conditional_field_conflict,
                name="ct_credit_product_ff.conditional_field_conflict",
                description=(
                    "When 'credit product' does not equal 977 (other), 'free-form"
                    " text field for other credit products' must be blank."
                    "When 'credit product' equals 977, 'free-form text field "
                    "for other credit products' must not be blank."
                ),
                groupby="ct_credit_product",
                condition_values={"977"},
            ),
        ],
    },
    "ct_guarantee": {
        "phase_1": [
            SBLCheck(
                is_valid_enum,
                name="ct_guarantee.invalid_enum_value",
                description=(
                    "Each value in 'type of guarantee' (separated by "
                    " semicolons) must equal 1, 2, 3, 4, 5, 6, 7, 8,"
                    " 9, 10, 11, 977, or 999."
                ),
                element_wise=True,
                accepted_values=[
                    "1",
                    "2",
                    "3",
                    "4",
                    "5",
                    "6",
                    "7",
                    "8",
                    "9",
                    "10",
                    "11",
                    "977",
                    "999",
                ],
            ),
        ],
        "phase_2": [
            SBLCheck(
                has_valid_value_count,
                name="ct_guarantee.invalid_number_of_values",
                description=(
                    "'Type of guarantee' must contain at least one and at"
                    " most five values, separated by semicolons."
                ),
                element_wise=True,
                min_length=1,
                max_length=5,
            ),
            SBLCheck(
                is_unique_in_field,
                warning=True,
                name="ct_guarantee.duplicates_in_field",
                description=(
                    "'Type of guarantee' should not contain " "duplicated values."
                ),
                element_wise=True,
            ),
            SBLCheck(
                meets_multi_value_field_restriction,
                warning=True,
                name="ct_guarantee.multi_value_field_restriction",
                description=(
                    "When 'type of guarantee' contains 999 (no guarantee),"
                    " 'type of guarantee' should not contain more than one"
                    " value."
                ),
                element_wise=True,
                single_values={"999"},
            ),
        ],
    },
    "ct_guarantee_ff": {
        "phase_1": [
            SBLCheck.str_length(
                0,
                300,
                name="ct_guarantee_ff.invalid_text_length",
                description=(
                    "'Free-form text field for other guarantee' must not "
                    "exceed 300 characters in length"
                ),
            ),
        ],
        "phase_2": [
            SBLCheck(
                has_no_conditional_field_conflict,
                name="ct_guarantee_ff.conditional_field_conflict",
                description=(
                    "When 'type of guarantee' does not contain 977 (other), "
                    "'free-form text field for other guarantee' must be blank. "
                    "When 'type of guarantee' contains 977, 'free-form text field"
                    " for other guarantee' must not be blank."
                ),
                groupby="ct_guarantee",
                condition_values={"977"},
            ),
            SBLCheck(
                has_valid_multi_field_value_count,
                warning=True,
                name="ct_guarantee_ff.multi_invalid_number_of_values",
                description=(
                    "'Type of guarantee' and 'free-form text field for other "
                    "guarantee' combined should not contain more than five values. "
                    "Code 977 (other), within 'type of guarantee', does not count "
                    "toward the maximum number of values for the purpose of this "
                    "validation check."
                ),
                groupby="ct_guarantee",
                ignored_values={"977"},
                max_length=5,
            ),
        ],
    },
    "ct_loan_term_flag": {
        "phase_1": [
            SBLCheck(
                is_valid_enum,
                name="ct_loan_term_flag.invalid_enum_value",
                description=(
                    "Each value in 'Loan term: NA/NP flag' (separated by "
                    " semicolons) must equal 900, 988, or 999."
                ),
                element_wise=True,
                accepted_values=[
                    "900",
                    "988",
                    "999",
                ],
            ),
        ],
        "phase_2": [
            SBLCheck(
                has_valid_enum_pair,
                name="ct_loan_term_flag.enum_value_conflict",
                description=(
                    "When 'credit product' equals 1 (term loan - unsecured) or 2"
                    "(term loan - secured), 'loan term: NA/NP flag' must not equal"
                    "999 (not applicable)."
                    "When 'credit product' equals 988 (not provided by applicant "
                    "and otherwise undetermined), 'loan term: NA/NP flag' must"
                    "equal 999."
                ),
                groupby="ct_credit_product",
                condition_values1={"1", "2"},
                condition_values2={"988"},
                condition_value="999",
            ),
        ],
    },
    "ct_loan_term": {
        "phase_1": [
            SBLCheck(
                is_number,
                name="ct_loan_term.invalid_numeric_format",
                description="When present, 'loan term' must be a whole number.",
                element_wise=True,
                accept_blank=True,
            ),
        ],
        "phase_2": [
            SBLCheck(
                has_no_conditional_field_conflict,
                name="ct_loan_term.conditional_field_conflict",
                description=(
                    "When 'loan term: NA/NP flag' does not equal 900 (applicable "
                    "and reported), 'loan term' must be blank. When 'loan term:"
                    "NA/NP flag' equals 900, 'loan term' must not be blank."
                ),
                groupby="ct_loan_term_flag",
                condition_values={"900"},
            ),
            SBLCheck(
                is_greater_than_or_equal_to,
                name="ct_loan_term.invalid_numeric_value",
                description=(
                    "When present, 'loan term' must be greater than or equal" "to 1."
                ),
                element_wise=True,
                min_value="1",
                accept_blank=True,
            ),
            SBLCheck(
                is_less_than,
                name="ct_loan_term.unreasonable_numeric_value",
                description=(
                    "When present, 'loan term' should be less than 1200" "(100 years)."
                ),
                element_wise=True,
                max_value="1200",
                accept_blank=True,
            ),
        ],
    },
    "credit_purpose": {
        "phase_1": [
            SBLCheck(
                is_valid_enum,
                name="credit_purpose.invalid_enum_value",
                description=(
                    "Each value in 'credit purpose' (separated by "
                    " semicolons) must equal 1, 2, 3, 4, 5, 6, 7, 8,"
                    " 9, 10, 11, 977, 988, or 999."
                ),
                element_wise=True,
                accepted_values=[
                    "1",
                    "2",
                    "3",
                    "4",
                    "5",
                    "6",
                    "7",
                    "8",
                    "9",
                    "10",
                    "11",
                    "977",
                    "988",
                    "999",
                ],
            ),
        ],
        "phase_2": [
            SBLCheck(
                has_valid_value_count,
                name="credit_purpose.invalid_number_of_values",
                description=(
                    "'Credit purpose' must contain at least one and at"
                    " most three values, separated by semicolons."
                ),
                element_wise=True,
                min_length=1,
                max_length=3,
            ),
            SBLCheck(
                meets_multi_value_field_restriction,
                warning=True,
                name="credit_purpose.multi_value_field_restriction",
                description=(
                    "When 'credit purpose' contains 988 or 999,"
                    " 'credit purpose' should not contain more than one"
                    " value."
                ),
                element_wise=True,
                single_values={
                    "988",
                    "999",
                },
            ),
            SBLCheck(
                is_unique_in_field,
                warning=True,
                name="credit_purpose.duplicates_in_field",
                description=(
                    "'Credit purpose' should not contain " " duplicated values."
                ),
                element_wise=True,
            ),
        ],
    },
    "credit_purpose_ff": {
        "phase_1": [
            SBLCheck.str_length(
                0,
                300,
                name="credit_purpose_ff.invalid_text_length",
                description=(
                    "'Free-form text field for other credit purpose' "
                    " must not exceed 300 characters in length"
                ),
            ),
        ],
        "phase_2": [
            SBLCheck(
                has_no_conditional_field_conflict,
                name="credit_purpose_ff.conditional_field_conflict",
                description=(
                    "When 'credit purpose' does not contain 977 (other),"
                    "'free-form text field for other credit purpose' must be blank."
                    "When 'credit purpose' contains 977, 'free-form text field for"
                    "other credit purpose' must not be blank."
                ),
                groupby="credit_purpose",
                condition_values={"977"},
            ),
            SBLCheck(
                has_valid_value_count,
                name="credit_purpose_ff.invalid_number_of_values",
                description=(
                    "'Other Credit purpose' must not contain more "
                    " than one other credit purpose."
                ),
                element_wise=True,
                min_length=0,
                max_length=1,
            ),
        ],
    },
    "amount_applied_for_flag": {
        "phase_1": [
            SBLCheck(
                is_valid_enum,
                name="amount_applied_for_flag.invalid_enum_value",
                description=(
                    "'Amount applied For: NA/NP flag' must equal 900, 988, or 999."
                ),
                element_wise=True,
                accepted_values=[
                    "900",
                    "988",
                    "999",
                ],
            ),
        ],
        "phase_2": [],
    },
    "amount_applied_for": {
        "phase_1": [
            SBLCheck(
                is_number,
                name="amount_applied_for.invalid_numeric_format",
                description=(
                    "When present, 'amount applied for' must be a numeric" "value."
                ),
                element_wise=True,
                accept_blank=True,
            ),
        ],
        "phase_2": [
            SBLCheck(
                has_no_conditional_field_conflict,
                name="amount_applied_for.conditional_field_conflict",
                description=(
                    "When 'amount applied for: NA/NP flag' does not equal 900 "
                    "(applicable and reported), 'amount applied for' must be blank."
                    "When 'amount applied for: NA/NP flag' equals 900, "
                    "'amount applied for' must not be blank."
                ),
                groupby="amount_applied_for_flag",
                condition_values={"900"},
            ),
            SBLCheck(
                is_greater_than,
                name="amount_applied_for.invalid_numeric_value",
                description=(
                    "When present, 'amount applied for' must be greater than 0."
                ),
                element_wise=True,
                min_value="0",
                accept_blank=True,
            ),
        ],
    },
    "amount_approved": {
        "phase_1": [
            SBLCheck(
                is_number,
                name="amount_approved.invalid_numeric_format",
                description=(
                    "When present, 'amount approved or originated' "
                    "must be a numeric value."
                ),
                element_wise=True,
                accept_blank=True,
            ),
        ],
        "phase_2": [
            SBLCheck(
                is_greater_than,
                name="amount_approved.invalid_numeric_value",
                description=(
                    "When present, 'amount approved or originated' "
                    "must be greater than 0."
                ),
                element_wise=True,
                min_value="0",
                accept_blank=True,
            ),
            SBLCheck(
                has_no_conditional_field_conflict,
                name="amount_approved.conditional_field_conflict",
                description=(
                    "When 'action taken' does not equal 1 (originated) "
                    "or 2 (approved but not accepted), 'amount approved "
                    " or originated' must be blank. When 'action taken' "
                    "equals 1 or 2, 'amount approved or originated' must "
                    "not be blank."
                ),
                groupby="action_taken",
                condition_values={"1", "2"},
            ),
        ],
    },
    "action_taken": {
        "phase_1": [
            SBLCheck(
                is_valid_enum,
                name="action_taken.invalid_enum_value",
                description="'Action taken' must equal 1, 2, 3, 4, or 5.",
                element_wise=True,
                accepted_values=[
                    "1",
                    "2",
                    "3",
                    "4",
                    "5",
                ],
            ),
        ],
        "phase_2": [
            SBLCheck(
                is_fieldset_equal_to,
                name="pricing_all.conditional_fieldset_conflict",
                description=(
                    "When 'action taken' equals 3 (denied), "
                    "4 (withdrawn by applicant), or 5 "
                    "(incomplete), the following fields must"
                    " all equal 999 (not applicable): "
                    "'Interest rate type', 'MCA/sales-based: "
                    "additional cost for merchant cash advances"
                    " or other sales-based financing: NA flag', "
                    "'Prepayment penalty could be imposed', "
                    "'Prepayment penalty exists'). And the "
                    " following fields must all be blank: "
                    "'Total origination charges', 'Amount of "
                    "total broker fees', 'Initial annual charges'"
                ),
                groupby=[
                    "pricing_interest_rate_type",
                    "pricing_mca_addcost_flag",
                    "pricing_prepenalty_allowed",
                    "pricing_prepenalty_exists",
                    "pricing_origination_charges",
                    "pricing_broker_fees",
                    "pricing_initial_charges",
                ],
                equal_to_values=["999", "999", "999", "999", "", "", ""],
                condition_values=["3", "4", "5"],
            ),
            SBLCheck(
                is_fieldset_not_equal_to,
                name="pricing_charges.conditional_fieldset_conflict",
                description=(
                    "When 'action taken' equals 1 (originated)"
                    " or 2 (approved but not accepted), the "
                    "following fields all must not be blank: "
                    "'Total origination charges', 'Amount of "
                    "total broker fees', 'Initial annual "
                    "charges'. And the following fields must "
                    "not equal 999 (not applicable): 'Prepayment "
                    "penalty could be imposed', 'Prepayment "
                    "penalty exists'"
                ),
                groupby=[
                    "pricing_origination_charges",
                    "pricing_broker_fees",
                    "pricing_initial_charges",
                    "pricing_prepenalty_allowed",
                    "pricing_prepenalty_exists",
                ],
                not_equal_to_values=["", "", "", "999", "999"],
                condition_values=["1", "2"],
            ),
        ],
    },
    "action_taken_date": {
        "phase_1": [
            SBLCheck(
                is_date,
                name="action_taken_date.invalid_date_format",
                description=(
                    "'Action taken date' must be a real calendar"
                    " date using YYYYMMDD format."
                ),
                element_wise=True,
            ),
        ],
        "phase_2": [
            SBLCheck(
                is_date_in_range,
                name="action_taken_date.invalid_date_value",
                description=(
                    "The date indicated by 'action taken date' must occur"
                    " within the current reporting period:"
                    " October 1, 2024 to December 31, 2024."
                ),
                element_wise=True,
                start_date_value="20241001",
                end_date_value="20241231",
            ),
            SBLCheck(
                is_date_after,
                name="action_taken_date.date_value_conflict",
                description=(
                    "The date indicated by 'action taken date'"
                    " must occur on or after 'application date'."
                ),
                groupby="app_date",
            ),
            SBLCheck(
                is_date_before_in_days,
                name="action_taken_date.unreasonable_date_value",
                description=(
                    "The date indicated by 'application date' should"
                    " generally be less than two years (730 days) before"
                    " 'action taken date'."
                ),
                groupby="app_date",
                days_value=730,
            ),
        ],
    },
    "denial_reasons": {
        "phase_1": [
            SBLCheck(
                is_valid_enum,
                name="denial_reasons.invalid_enum_value",
                description=(
                    "Each value in 'denial reason(s)' (separated by semicolons)"
                    "must equal 1, 2, 3, 4, 5, 6, 7, 8, 9, 977, or 999."
                ),
                element_wise=True,
                accepted_values=[
                    "1",
                    "2",
                    "3",
                    "4",
                    "5",
                    "6",
                    "7",
                    "8",
                    "9",
                    "977",
                    "999",
                ],
            ),
        ],
        "phase_2": [
            SBLCheck(
                has_valid_value_count,
                name="denial_reasons.invalid_number_of_values",
                description=(
                    "'Denial reason(s)' must contain at least one and at most four"
                    "values, separated by semicolons."
                ),
                element_wise=True,
                min_length=1,
                max_length=4,
            ),
            SBLCheck(
                denial_reasons_conditional_enum_value,
                name="denial_reasons.enum_value_conflict",
                description=(
                    "When 'action taken' equals 3, 'denial reason(s)' must not"
                    "contain 999. When 'action taken' does not equal 3, 'denial"
                    "reason(s)' must equal 999."
                ),
                groupby="action_taken",
            ),
            SBLCheck(
                meets_multi_value_field_restriction,
                warning=True,
                name="denial_reasons.multi_value_field_restriction",
                description=(
                    "When 'denial reason(s)' contains 999 (not applicable),"
                    "'denial reason(s)' should not contain more than one value."
                ),
                element_wise=True,
                single_values={"999"},
            ),
            SBLCheck(
                is_unique_in_field,
                warning=True,
                name="denial_reasons.duplicates_in_field",
                description=(
                    "'Denial reason(s)' should not contain duplicated values."
                ),
                element_wise=True,
            ),
        ],
    },
    "denial_reasons_ff": {
        "phase_1": [
            SBLCheck.str_length(
                min_value=0,
                max_value=300,
                name="denial_reasons_ff.invalid_text_length",
                description=(
                    "'Free-form text field for other denial reason(s)'"
                    "must not exceed 300 characters in length."
                ),
            ),
        ],
        "phase_2": [
            SBLCheck(
                has_no_conditional_field_conflict,
                name="denial_reasons_ff.conditional_field_conflict",
                description=(
                    "When 'denial reason(s)' does not contain 977 (other), field"
                    "'free-form text field for other denial reason(s)' must be"
                    "blank. When 'denial reason(s)' contains 977, 'free-form text"
                    "field for other denial reason(s)' must not be blank."
                ),
                groupby="denial_reasons",
                condition_values={"977"},
            ),
        ],
    },
    "pricing_interest_rate_type": {
        "phase_1": [
            SBLCheck(
                is_valid_enum,
                name="pricing_interest_rate_type.invalid_enum_value",
                description=(
                    "Each value in 'Interest rate type' (separated by "
                    " semicolons) Must equal 1, 2, 3, 4, 5, 6, or 999"
                ),
                element_wise=True,
                accepted_values=[
                    "1",
                    "2",
                    "3",
                    "4",
                    "5",
                    "6",
                    "999",
                ],
            ),
        ],
        "phase_2": [],
    },
    "pricing_init_rate_period": {
        "phase_1": [
            SBLCheck(
                is_number,
                name="pricing_init_rate_period.invalid_numeric_format",
                description=(
                    "When present, 'initial rate period' must be a whole number.",
                ),
                element_wise=True,
                accept_blank=True,
            ),
        ],
        "phase_2": [
            SBLCheck(
                has_no_conditional_field_conflict,
                name="pricing_init_rate_period.conditional_field_conflict",
                description=(
                    "When 'interest rate type' does not equal 3 (initial rate "
                    "period > 12 months, variable interest), 4 (initial rate "
                    "period > 12 months, fixed interest), 5 (initial rate period "
                    "<= 12 months, variable interest), or 6 (initial rate period "
                    "<= 12 months, fixed interest), 'initial rate period' must "
                    "be blank. When 'interest rate type' equals 3, 4, 5, or 6, "
                    "'initial rate period' must not be blank"
                ),
                groupby="pricing_interest_rate_type",
                condition_values={"3", "4", "5", "6"},
            ),
            SBLCheck(
                is_greater_than,
                name="pricing_init_rate_period.invalid_numeric_value",
                description=(
                    "When present, 'initial rate period' must be greater than 0",
                ),
                element_wise=True,
                min_value="0",
                accept_blank=True,
            ),
        ],
    },
    "pricing_fixed_rate": {
        "phase_1": [
            SBLCheck(
                is_number,
                name="pricing_fixed_rate.invalid_numeric_format",
                description=(
                    "When present, 'fixed rate: interest rate'"
                    " must be a numeric value."
                ),
                element_wise=True,
                accept_blank=True,
            ),
        ],
        "phase_2": [
            SBLCheck(
                has_no_conditional_field_conflict,
                name="pricing_fixed_rate.conditional_field_conflict",
                description=(
                    "When 'interest rate type' does not equal 2"
                    " (fixed interest rate, no initial rate period),"
                    " 4 (initial rate period > 12 months, fixed interest"
                    " rate), or 6 (initial rate period <= 12 months, fixed"
                    " interest rate), 'fixed rate: interest rate' must be"
                    " blank. When 'interest rate type' equals 2, 4, or 6,"
                    " 'fixed rate: interest rate' must not be blank."
                ),
                groupby="pricing_interest_rate_type",
                condition_values={"2", "4", "6"},
            ),
            SBLCheck(
                is_greater_than,
                name="pricing_fixed_rate.unreasonable_numeric_value",
                description=(
                    "When present, 'fixed rate: interest rate'"
                    " should generally be greater than 0.1."
                ),
                element_wise=True,
                min_value="0.1",
                accept_blank=True,
            ),
        ],
    },
    "pricing_adj_margin": {
        "phase_1": [
            SBLCheck(
                is_number,
                name="pricing_var_margin.invalid_numeric_format",
                description=(
                    "When present, 'variable rate transaction:"
                    " margin' must be a numeric value."
                ),
                element_wise=True,
                accept_blank=True,
            ),
        ],
        "phase_2": [
            SBLCheck(
                has_no_conditional_field_conflict,
                name="pricing_var_margin.conditional_field_conflict",
                description=(
                    "When 'interest rate type' does not equal 1"
                    " (variable interest rate, no initial rate period),"
                    " 3 (initial rate period > 12 months, variable interest rate),"
                    " or 5 (initial rate period <= 12 months, variable interest"
                    " rate), 'variable rate transaction: margin' must be blank."
                    " When 'interest rate type' equals 1, 3, or 5, 'variable"
                    " rate transaction: margin' must not be blank."
                ),
                groupby="pricing_interest_rate_type",
                condition_values={"1", "3", "5"},
            ),
            SBLCheck(
                is_greater_than,
                name="pricing_var_margin.unreasonable_numeric_value",
                description=(
                    "When present, 'variable rate transaction:"
                    " margin' should generally be greater than 0.1."
                ),
                element_wise=True,
                min_value="0.1",
                accept_blank=True,
            ),
        ],
    },
    "pricing_adj_index_name": {
        "phase_1": [
            SBLCheck(
                is_valid_enum,
                name="pricing_var_index_name.invalid_enum_value",
                description=(
                    "'Variable rate transaction: index name' must equal 1, 2, 3, 4,"
                    "5, 6, 7, 8, 9, 10, 977, or 999."
                ),
                element_wise=True,
                accepted_values=[
                    "1",
                    "2",
                    "3",
                    "4",
                    "5",
                    "6",
                    "7",
                    "8",
                    "9",
                    "10",
                    "977",
                    "999",
                ],
            ),
        ],
        "phase_2": [
            SBLCheck(
                has_valid_enum_pair,
                name="pricing_var_index_name.enum_value_conflict",
                description=(
                    "When 'interest rate type' does not equal 1 (variable interest"
                    "rate, no initial rate period), 3 (initial rate period > 12"
                    "months, variable interest rate), or 5 (initial rate"
                    "period <= 12 months, variable interest rate), 'variable rate"
                    "transaction: index name' must equal 999."
                    "When 'interest rate type' equals 1, 3, or 5, 'variable rate"
                    "transaction: index name' must not equal 999."
                ),
                groupby="pricing_interest_rate_type",
                condition_values1={"1", "3", "5"},
                condition_value="999",
            ),
        ],
    },
    "pricing_adj_index_name_ff": {
        "phase_1": [
            SBLCheck.str_length(
                min_value=0,
                max_value=300,
                name="pricing_var_index_name_ff.invalid_text_length",
                description=(
                    "'Variable rate transaction: index name: other' must not exceed"
                    "300 characters in length."
                ),
            ),
        ],
        "phase_2": [
            SBLCheck(
                has_no_conditional_field_conflict,
                name="pricing_var_index_name_ff.conditional_field_conflict",
                description=(
                    "When 'variable rate transaction: index name' does not equal"
                    "977 (other), 'variable rate transaction: index name: other'"
                    "must be blank."
                    "When 'variable rate transaction: index name' equals 977,"
                    "'variable rate transaction: index name: other' must not be"
                    "blank."
                ),
                groupby="pricing_var_index_name",
                condition_values={"977"},
            ),
        ],
    },
    "pricing_adj_index_value": {
        "phase_1": [
            SBLCheck(
                is_number,
                name="pricing_var_index_value.invalid_numeric_format",
                description="When present, 'variable rate transaction:"
                " index value' must be a numeric value.",
                element_wise=True,
                accept_blank=True,
            ),
        ],
        "phase_2": [
            SBLCheck(
                has_no_conditional_field_conflict,
                name="pricing_var_index_value.conditional_field_conflict",
                description=(
                    "When 'interest rate type' does not equal 1 (variable"
                    " interest rate, no initial rate period),"
                    " or 3 (initial rate period > 12 months, variable interest"
                    " rate), 'variable rate transaction: index value' must be"
                    " blank. When 'interest rate type' equals 1 or 3,"
                    " 'variable rate transaction: index value' must not be blank."
                ),
                groupby="pricing_interest_rate_type",
                condition_values={"1", "3"},
            ),
        ],
    },
    "pricing_origination_charges": {
        "phase_1": [
            SBLCheck(
                is_number,
                name="pricing_origination_charges.invalid_numeric_format",
                description=(
                    "When present, 'total origination charges' must be a numeric",
                    "value.",
                ),
                element_wise=True,
                accept_blank=True,
            ),
        ],
        "phase_2": [],
    },
    "pricing_broker_fees": {
        "phase_1": [
            SBLCheck(
                is_number,
                name="pricing_broker_fees.invalid_numeric_format",
                description=(
                    "When present, 'amount of total broker fees' must be a",
                    "numeric value.",
                ),
                element_wise=True,
                accept_blank=True,
            ),
        ],
        "phase_2": [],
    },
    "pricing_initial_charges": {
        "phase_1": [
            SBLCheck(
                is_number,
                name="pricing_initial_charges.invalid_numeric_format",
                description=(
                    "When present, 'initial annual charges' must be a" "numeric value."
                ),
                element_wise=True,
                accept_blank=True,
            ),
        ],
        "phase_2": [],
    },
    "pricing_mca_addcost_flag": {"phase_1": [], "phase_2": []},
    "pricing_mca_addcost": {"phase_1": [], "phase_2": []},
    "pricing_prepenalty_allowed": {
        "phase_1": [
            SBLCheck(
                is_valid_enum,
                name="pricing_prepenalty_allowed.invalid_enum_value",
                description=(
                    "'Prepayment penalty could be imposed' must equal 1, 2, or 999."
                ),
                element_wise=True,
                accepted_values=[
                    "1",
                    "2",
                    "999",
                ],
            ),
        ],
        "phase_2": [],
    },
    "pricing_prepenalty_exists": {
        "phase_1": [
            SBLCheck(
                is_valid_enum,
                name="pricing_prepenalty_exists.invalid_enum_value",
                description="'Prepayment penalty exists' must equal 1, 2, or 999.",
                element_wise=True,
                accepted_values=[
                    "1",
                    "2",
                    "999",
                ],
            ),
        ],
        "phase_2": [],
    },
    "census_tract_adr_type": {
        "phase_1": [
            SBLCheck(
                is_valid_enum,
                name="census_tract_adr_type.invalid_enum_value",
                description=(
                    "'Census tract: type of address' must equal 1, 2, 3, or 988."
                ),
                element_wise=True,
                accepted_values=[
                    "1",
                    "2",
                    "3",
                    "988",
                ],
            ),
        ],
        "phase_2": [],
    },
    "census_tract_number": {
        "phase_1": [
            SBLCheck(
                has_correct_length,
                name="census_tract_number.invalid_text_length",
                description=(
                    "When present, 'census tract: tract number' must "
                    "be a GEOID with exactly 11 digits."
                ),
                element_wise=True,
                accepted_length=11,
                accept_blank=True,
            ),
        ],
        "phase_2": [
            SBLCheck(
                has_valid_enum_pair,
                name="census_tract_number.conditional_field_conflict",
                description=(
                    "When 'census tract: type of address' equals 988 (not "
                    "provided by applicant and otherwise undetermined), "
                    "'census tract: tract number' must be blank."
                    "When 'census tract: type of address' equals 1 (address"
                    " or location where the loan proceeds will principally "
                    "be applied), 2 (address or location of borrower's main "
                    "office or headquarters), or 3 (another address or "
                    "location associated with the applicant), 'census tract:"
                    " tract number' must not be blank."
                ),
                groupby="census_tract_adr_type",
                condition_values1={"1", "2", "3"},
                condition_values2={"988"},
                condition_value="",
            ),
        ],
    },
    "gross_annual_revenue_flag": {
        "phase_1": [
            SBLCheck(
                is_valid_enum,
                name="gross_annual_revenue_flag.invalid_enum_value",
                description=("'Gross annual revenue: NP flag' must equal 900 or 988."),
                element_wise=True,
                accepted_values=[
                    "900",
                    "988",
                ],
            ),
        ],
        "phase_2": [],
    },
    "gross_annual_revenue": {
        "phase_1": [
            SBLCheck(
                is_number,
                name="gross_annual_revenue.invalid_numeric_format",
                description=(
                    "When present, 'gross annual revenue' must be a numeric value."
                ),
                element_wise=True,
                accept_blank=True,
            ),
        ],
        "phase_2": [
            SBLCheck(
                has_no_conditional_field_conflict,
                name="gross_annual_revenue.conditional_field_conflict",
                description=(
                    "When 'gross annual revenue: NP flag' does not equal 900 "
                    "(reported), 'gross annual revenue' must be blank. When "
                    "'gross annual revenue: NP flag' equals 900, "
                    "'gross annual revenue' must not be blank."
                ),
                groupby="gross_annual_revenue_flag",
                condition_values={"900"},
            ),
        ],
    },
    "naics_code_flag": {
        "phase_1": [
            SBLCheck(
                is_valid_enum,
                name="naics_code_flag.invalid_enum_value",
                description=(
                    "'North American Industry Classification System (NAICS) "
                    "code: NP flag' must equal 900 or 988."
                ),
                element_wise=True,
                accepted_values=[
                    "900",
                    "988",
                ],
            ),
        ],
        "phase_2": [],
    },
    "naics_code": {
        "phase_1": [
            SBLCheck(
                is_number,
                name="naics_code.invalid_naics_format",
                description=(
                    "'North American Industry Classification System "
                    "(NAICS) code' may only contain numeric characters."
                ),
                element_wise=True,
                accept_blank=True,
            ),
        ],
        "phase_2": [
            SBLCheck(
                has_correct_length,
                name="naics_code.invalid_text_length",
                description=(
                    "When present, 'North American Industry Classification System "
                    "(NAICS) code' must be three digits in length."
                ),
                element_wise=True,
                accepted_length=3,
                accept_blank=True,
            ),
            SBLCheck(
                is_valid_code,
                name="naics_code.invalid_naics_value",
                description=(
                    "When present, 'North American Industry Classification System "
                    "(NAICS) code' should be a valid NAICS code."
                ),
                element_wise=True,
                accept_blank=True,
                codes=global_data.naics_codes,
            ),
            SBLCheck(
                has_no_conditional_field_conflict,
                name="naics_code.conditional_field_conflict",
                description=(
                    "When 'type of guarantee' does not contain 977 (other), "
                    "'free-form text field for other guarantee' must be blank. "
                    "When 'type of guarantee' contains 977, 'free-form text field"
                    " for other guarantee' must not be blank."
                ),
                groupby="naics_code_flag",
                condition_values={"900"},
            ),
        ],
    },
    "number_of_workers": {
        "phase_1": [
            SBLCheck(
                is_valid_enum,
                name="number_of_workers.invalid_enum_value",
                description=(
                    "'Number of workers' must equal 1, 2, 3, 4, 5, 6, 7, 8, 9,"
                    " or 988."
                ),
                element_wise=True,
                accepted_values=[
                    "1",
                    "2",
                    "3",
                    "4",
                    "5",
                    "6",
                    "7",
                    "8",
                    "9",
                    "988",
                ],
            ),
        ],
        "phase_2": [],
    },
    "time_in_business_type": {
        "phase_1": [
            SBLCheck(
                is_valid_enum,
                name="time_in_business_type.invalid_enum_value",
                description=(
                    "'Time in business: type of response'"
                    " must equal 1, 2, 3, or 988."
                ),
                element_wise=True,
                accepted_values=[
                    "1",
                    "2",
                    "3",
                    "988",
                ],
            ),
        ],
        "phase_2": [],
    },
    "time_in_business": {
        "phase_1": [
            SBLCheck(
                is_number,
                name="time_in_business.invalid_numeric_format",
                description=(
                    "When present, 'time in business' must be a whole number."
                ),
                element_wise=True,
                accept_blank=True,
            ),
        ],
        "phase_2": [
            SBLCheck(
                is_greater_than_or_equal_to,
                name="time_in_business.invalid_numeric_value",
                description=(
                    "When present, 'time in business'"
                    " must be greater than or equal to 0.",
                ),
                element_wise=True,
                min_value="0",
                accept_blank=True,
            ),
            SBLCheck(
                has_no_conditional_field_conflict,
                name="time_in_business.conditional_field_conflict",
                description=(
                    "When 'time in business: type of response' does not"
                    " equal 1 (the number of years an applicant has been"
                    " in business is collected or obtained by the financial"
                    " institution), 'time in business' must be blank. When"
                    " 'time in business: type of response' equals 1,"
                    " 'time in business' must not be blank."
                ),
                groupby="time_in_business_type",
                condition_values={"1"},
            ),
        ],
    },
    "business_ownership_status": {
        "phase_1": [
            SBLCheck(
                is_valid_enum,
                name="business_ownership_status.invalid_enum_value",
                description=(
                    "Each value in 'business ownership status'"
                    " (separated by semicolons) must equal 1, 2, 3,"
                    " 955, 966, or 988."
                ),
                element_wise=True,
                accepted_values=[
                    "1",
                    "2",
                    "3",
                    "955",
                    "966",
                    "988",
                ],
            ),
        ],
        "phase_2": [
            SBLCheck(
                has_valid_value_count,
                name="business_ownership_status.invalid_number_of_values",
                description=(
                    "'Business ownership status' must" " contain at least one value."
                ),
                element_wise=True,
                min_length=1,
            ),
            SBLCheck(
                is_unique_in_field,
                warning=True,
                name="business_ownership_status.duplicates_in_field",
                description=(
                    "'Business ownership status' should"
                    " not contain duplicated values."
                ),
                element_wise=True,
            ),
            SBLCheck(
                meets_multi_value_field_restriction,
                warning=True,
                name="business_ownership_status.multi_value_field_restriction",
                description=(
                    "When 'business ownership status' contains 966"
                    " (the applicant responded that they did not wish"
                    " to provide this information) or 988 (not provided"
                    " by applicant), 'business ownership status' should"
                    " not contain more than one value."
                ),
                element_wise=True,
                single_values={"966", "988"},
            ),
        ],
    },
    "num_principal_owners_flag": {
        "phase_1": [
            SBLCheck(
                is_valid_enum,
                name="num_principal_owners_flag.invalid_enum_value",
                description=(
                    "'Number of principal owners: NP flag' must equal 900 or 988."
                ),
                element_wise=True,
                accepted_values=[
                    "900",
                    "988",
                ],
            ),
        ],
        "phase_2": [],
    },
    "num_principal_owners": {
        "phase_1": [
            SBLCheck(
                is_valid_enum,
                name="num_principal_owners.invalid_enum_value",
                description=(
                    "When present, 'number of principal owners' must equal "
                    "0, 1, 2, 3, or 4."
                ),
                element_wise=True,
                accepted_values=["0", "1", "2", "3", "4"],
                accept_blank=True,
            ),
        ],
        "phase_2": [
            SBLCheck(
                has_no_conditional_field_conflict,
                name="num_principal_owners.conditional_field_conflict",
                description=(
                    "When 'number of principal owners: NP flag' does not equal 900 "
                    "(reported), 'number of principal owners' must be blank."
                    "When 'number of principal owners: NP flag' equals 900, "
                    "'number of principal owners' must not be blank."
                ),
                groupby="num_principal_owners_flag",
                condition_values={"900"},
            ),
        ],
    },
    "po_1_ethnicity": {
        "phase_1": [
            SBLCheck(
                is_valid_enum,
                name="po_1_ethnicity.invalid_enum_value",
                description=(
                    "When present, each value in 'ethnicity"
                    " of principal owner 1' (separated by"
                    " semicolons) must equal 1, 11, 12,"
                    " 13, 14, 2, 966, 977, or 988."
                ),
                element_wise=True,
                accepted_values=[
                    "1",
                    "11",
                    "12",
                    "13",
                    "14",
                    "2",
                    "966",
                    "977",
                    "988",
                ],
                accept_blank=True,
            ),
        ],
        "phase_2": [
            SBLCheck(
                is_unique_in_field,
                warning=True,
                name="po_1_ethnicity.duplicates_in_field",
                description=(
                    "'Ethnicity of principal owner 1' should"
                    " not contain duplicated values."
                ),
                element_wise=True,
            ),
            SBLCheck(
                meets_multi_value_field_restriction,
                warning=True,
                name="po_1_ethnicity.multi_value_field_restriction",
                description=(
                    "When 'ethnicity of principal owner 1' contains"
                    " 966 (the applicant responded that they did"
                    " not wish to provide this information) or 988"
                    " (not provided by applicant), 'ethnicity of"
                    " principal owner 1' should not contain more than one value."
                ),
                element_wise=True,
                single_values={"966", "988"},
            ),
        ],
    },
    "po_1_ethnicity_ff": {
        "phase_1": [
            SBLCheck.str_length(
                0,
                300,
                name="po_1_ethnicity_ff.invalid_text_length",
                description=(
                    "'Ethnicity of principal owner 1: free-form"
                    " text field for other Hispanic or Latino'"
                    " must not exceed 300 characters in length."
                ),
            ),
        ],
        "phase_2": [
            SBLCheck(
                has_no_conditional_field_conflict,
                name="po_1_ethnicity_ff.conditional_field_conflict",
                description=(
                    "When 'ethnicity of principal owner 1' does not"
                    " contain 977 (the applicant responded in the"
                    " free-form text field), 'ethnicity of principal"
                    " owner 1: free-form text field for other Hispanic"
                    " or Latino' must be blank. When 'ethnicity of principal"
                    " owner 1' contains 977, 'ethnicity of principal"
                    " owner 1: free-form text field for other Hispanic"
                    " or Latino' must not be blank."
                ),
                groupby="po_1_ethnicity",
                condition_values={"977"},
            ),
        ],
    },
    "po_1_race": {
        "phase_1": [
            SBLCheck(
                is_valid_enum,
                name="po_1_race.invalid_enum_value",
                description=(
                    "When present, each value in 'race"
                    " of principal owner 1' (separated by"
                    " semicolons) must equal 1, 2, 21, 22,"
                    " 23, 24, 25, 26, 27, 3, 31, 32, 33,"
                    " 34, 35, 36, 37, 4, 41, 42, 43, 44,"
                    " 5, 966, 971, 972, 973, 974, or 988."
                ),
                element_wise=True,
                accepted_values=[
                    "1",
                    "2",
                    "21",
                    "22",
                    "23",
                    "24",
                    "25",
                    "26",
                    "27",
                    "3",
                    "31",
                    "32",
                    "33",
                    "34",
                    "35",
                    "36",
                    "37",
                    "4",
                    "41",
                    "42",
                    "43",
                    "44",
                    "5",
                    "966",
                    "971",
                    "972",
                    "973",
                    "974",
                    "988",
                ],
                accept_blank=True,
            ),
        ],
        "phase_2": [
            SBLCheck(
                is_unique_in_field,
                warning=True,
                name="po_1_race.duplicates_in_field",
                description=(
                    "'Race of principal owner 1' should"
                    " not contain duplicated values."
                ),
                element_wise=True,
            ),
            SBLCheck(
                meets_multi_value_field_restriction,
                warning=True,
                name="po_1_race.multi_value_field_restriction",
                description=(
                    "When 'race of principal owner 1' contains"
                    " 966 (the applicant responded that they"
                    " did not wish to provide this information)"
                    " or 988 (not provided by applicant),"
                    " 'race of principal owner 1' should not"
                    " contain more than one value."
                ),
                element_wise=True,
                single_values={"966", "988"},
            ),
        ],
    },
    "po_1_race_anai_ff": {
        "phase_1": [
            SBLCheck.str_length(
                0,
                300,
                name="po_1_race_anai_ff.invalid_text_length",
                description=(
                    "'Race of principal owner 1: free-form"
                    " text field for American Indian or Alaska"
                    " Native Enrolled or Principal Tribe' must"
                    " not exceed 300 characters in length."
                ),
            ),
        ],
        "phase_2": [
            SBLCheck(
                has_no_conditional_field_conflict,
                name="po_1_race_anai_ff.conditional_field_conflict",
                description=(
                    "When 'race of principal owner 1' does not"
                    " contain 971 (the applicant responded in"
                    " the free-form text field for American Indian"
                    " or Alaska Native Enrolled or Principal Tribe),"
                    " 'race of principal owner 1: free-form text"
                    " field for American Indian or Alaska Native"
                    " Enrolled or Principal Tribe' must be blank."
                    " When 'race of principal owner 1' contains 971,"
                    " 'race of principal owner 1: free-form text field"
                    " for American Indian or Alaska Native Enrolled or"
                    " Principal Tribe' must not be blank."
                ),
                groupby="po_1_race",
                condition_values={"971"},
            ),
        ],
    },
    "po_1_race_asian_ff": {
        "phase_1": [
            SBLCheck.str_length(
                0,
                300,
                name="po_1_race_asian_ff.invalid_text_length",
                description=(
                    "'Race of principal owner 1: free-form text"
                    " field for other Asian' must not exceed 300"
                    " characters in length."
                ),
            ),
        ],
        "phase_2": [
            SBLCheck(
                has_no_conditional_field_conflict,
                name="po_1_race_asian_ff.conditional_field_conflict",
                description=(
                    "When 'race of principal owner 1' does not contain"
                    " 972 (the applicant responded in the free-form text"
                    " field for other Asian race), 'race of principal"
                    " owner 1: free-form text field for other Asian' must"
                    " be blank. When 'race of principal owner 1' contains"
                    " 972, 'race of principal owner 1: free-form text field"
                    " for other Asian' must not be blank."
                ),
                groupby="po_1_race",
                condition_values={"972"},
            ),
        ],
    },
    "po_1_race_baa_ff": {
        "phase_1": [
            SBLCheck.str_length(
                0,
                300,
                name="po_1_race_baa_ff.invalid_text_length",
                description=(
                    "'Race of principal owner 1: free-form text"
                    " field for other Black or African American'"
                    " must not exceed 300 characters in length."
                ),
            ),
        ],
        "phase_2": [
            SBLCheck(
                has_no_conditional_field_conflict,
                name="po_1_race_baa_ff.conditional_field_conflict",
                description=(
                    "When 'race of principal owner 1' does not contain 973"
                    " (the applicant responded in the free-form text field"
                    " for other Black or African race), 'race of principal"
                    " owner 1: free-form text field for other Black or African"
                    " American' must be blank. When 'race of principal owner 1'"
                    " contains 973, 'race of principal owner 1: free-form text"
                    " field for other Black or African American' must not be blank."
                ),
                groupby="po_1_race",
                condition_values={"973"},
            ),
        ],
    },
    "po_1_race_pi_ff": {
        "phase_1": [
            SBLCheck.str_length(
                0,
                300,
                name="po_1_race_pi_ff.invalid_text_length",
                description=(
                    "'Race of principal owner 1: free-form text"
                    " field for other Pacific Islander race' must"
                    " not exceed 300 characters in length."
                ),
            ),
        ],
        "phase_2": [
            SBLCheck(
                has_no_conditional_field_conflict,
                name="po_1_race_pi_ff.conditional_field_conflict",
                description=(
                    "When 'race of principal owner 1' does not contain 974"
                    " (the applicant responded in the free-form text field"
                    " for other Pacific Islander race), 'race of principal"
                    " owner 1: free-form text field for other Pacific Islander"
                    " race' must be blank. When 'race of principal owner 1'"
                    " contains 974, 'race of principal owner 1: free-form text"
                    " field for other Pacific Islander race' must not be blank."
                ),
                groupby="po_1_race",
                condition_values={"974"},
            ),
        ],
    },
    "po_1_gender_flag": {
        "phase_1": [
            SBLCheck(
                is_valid_enum,
                name="po_1_gender_flag.invalid_enum_value",
                description=(
                    "When present, 'sex/gender of principal"
                    " owner 1: NP flag' must equal 1, 966, or 988."
                ),
                element_wise=True,
                accepted_values=[
                    "1",
                    "966",
                    "988",
                ],
                accept_blank=True,
            ),
        ],
        "phase_2": [],
    },
    "po_1_gender_ff": {
        "phase_1": [
            SBLCheck.str_length(
                0,
                300,
                name="po_1_gender_ff.invalid_text_length",
                description=(
                    "'Sex/gender of principal owner 1: free-form"
                    " text field for self-identified sex/gender'"
                    " must not exceed 300 characters in length."
                ),
            ),
        ],
        "phase_2": [
            SBLCheck(
                has_no_conditional_field_conflict,
                name="po_1_gender_ff.conditional_field_conflict",
                description=(
                    "When 'sex/gender of principal owner 1: NP flag'"
                    " does not equal 1 (the applicant responded in the"
                    " free-form text field), 'sex/gender of principal"
                    " owner 1: free-form text field for self-identified"
                    " sex/gender' must be blank. When 'sex/gender of"
                    " principal owner 1: NP flag' equals 1, 'sex/gender"
                    " of principal owner 1: free-form text field for"
                    " self-identified sex/gender' must not be blank."
                ),
                groupby="po_1_gender_flag",
                condition_values={"1"},
            ),
        ],
    },
    "po_2_ethnicity": {
        "phase_1": [
            SBLCheck(
                is_valid_enum,
                name="po_2_ethnicity.invalid_enum_value",
                description=(
                    "When present, each value in 'ethnicity"
                    " of principal owner 2' (separated by"
                    " semicolons) must equal 1, 11, 12,"
                    " 13, 14, 2, 966, 977, or 988."
                ),
                element_wise=True,
                accepted_values=[
                    "1",
                    "11",
                    "12",
                    "13",
                    "14",
                    "2",
                    "966",
                    "977",
                    "988",
                ],
                accept_blank=True,
            ),
        ],
        "phase_2": [
            SBLCheck(
                is_unique_in_field,
                warning=True,
                name="po_2_ethnicity.duplicates_in_field",
                description=(
                    "'Ethnicity of principal owner 2' should"
                    " not contain duplicated values."
                ),
                element_wise=True,
            ),
            SBLCheck(
                meets_multi_value_field_restriction,
                warning=True,
                name="po_2_ethnicity.multi_value_field_restriction",
                description=(
                    "When 'ethnicity of principal owner 2' contains"
                    " 966 (the applicant responded that they did"
                    " not wish to provide this information) or 988"
                    " (not provided by applicant), 'ethnicity of"
                    " principal owner 2' should not contain more than one value."
                ),
                element_wise=True,
                single_values={"966", "988"},
            ),
        ],
    },
    "po_2_ethnicity_ff": {
        "phase_1": [
            SBLCheck.str_length(
                0,
                300,
                name="po_2_ethnicity_ff.invalid_text_length",
                description=(
                    "'Ethnicity of principal owner 2: free-form"
                    " text field for other Hispanic or Latino'"
                    " must not exceed 300 characters in length."
                ),
            ),
        ],
        "phase_2": [
            SBLCheck(
                has_no_conditional_field_conflict,
                name="po_2_ethnicity_ff.conditional_field_conflict",
                description=(
                    "When 'ethnicity of principal owner 2' does not"
                    " contain 977 (the applicant responded in the"
                    " free-form text field), 'ethnicity of principal"
                    " owner 2: free-form text field for other Hispanic"
                    " or Latino' must be blank. When 'ethnicity of principal"
                    " owner 2' contains 977, 'ethnicity of principal"
                    " owner 2: free-form text field for other Hispanic"
                    " or Latino' must not be blank."
                ),
                groupby="po_2_ethnicity",
                condition_values={"977"},
            ),
        ],
    },
    "po_2_race": {
        "phase_1": [
            SBLCheck(
                is_valid_enum,
                name="po_2_race.invalid_enum_value",
                description=(
                    "When present, each value in 'race"
                    " of principal owner 2' (separated by"
                    " semicolons) must equal 1, 2, 21, 22,"
                    " 23, 24, 25, 26, 27, 3, 31, 32, 33,"
                    " 34, 35, 36, 37, 4, 41, 42, 43, 44,"
                    " 5, 966, 971, 972, 973, 974, or 988."
                ),
                element_wise=True,
                accepted_values=[
                    "1",
                    "2",
                    "21",
                    "22",
                    "23",
                    "24",
                    "25",
                    "26",
                    "27",
                    "3",
                    "31",
                    "32",
                    "33",
                    "34",
                    "35",
                    "36",
                    "37",
                    "4",
                    "41",
                    "42",
                    "43",
                    "44",
                    "5",
                    "966",
                    "971",
                    "972",
                    "973",
                    "974",
                    "988",
                ],
                accept_blank=True,
            ),
        ],
        "phase_2": [
            SBLCheck(
                is_unique_in_field,
                warning=True,
                name="po_2_race.duplicates_in_field",
                description=(
                    "'Race of principal owner 2' should"
                    " not contain duplicated values."
                ),
                element_wise=True,
            ),
            SBLCheck(
                meets_multi_value_field_restriction,
                warning=True,
                name="po_2_race.multi_value_field_restriction",
                description=(
                    "When 'race of principal owner 2' contains"
                    " 966 (the applicant responded that they"
                    " did not wish to provide this information)"
                    " or 988 (not provided by applicant),"
                    " 'race of principal owner 2' should not"
                    " contain more than one value."
                ),
                element_wise=True,
                single_values={"966", "988"},
            ),
        ],
    },
    "po_2_race_anai_ff": {
        "phase_1": [
            SBLCheck.str_length(
                0,
                300,
                name="po_2_race_anai_ff.invalid_text_length",
                description=(
                    "'Race of principal owner 2: free-form"
                    " text field for American Indian or Alaska"
                    " Native Enrolled or Principal Tribe' must"
                    " not exceed 300 characters in length."
                ),
            ),
        ],
        "phase_2": [
            SBLCheck(
                has_no_conditional_field_conflict,
                name="po_2_race_anai_ff.conditional_field_conflict",
                description=(
                    "When 'race of principal owner 2' does not"
                    " contain 971 (the applicant responded in"
                    " the free-form text field for American Indian"
                    " or Alaska Native Enrolled or Principal Tribe),"
                    " 'race of principal owner 2: free-form text"
                    " field for American Indian or Alaska Native"
                    " Enrolled or Principal Tribe' must be blank."
                    " When 'race of principal owner 2' contains 971,"
                    " 'race of principal owner 2: free-form text field"
                    " for American Indian or Alaska Native Enrolled or"
                    " Principal Tribe' must not be blank."
                ),
                groupby="po_2_race",
                condition_values={"971"},
            ),
        ],
    },
    "po_2_race_asian_ff": {
        "phase_1": [
            SBLCheck.str_length(
                0,
                300,
                name="po_2_race_asian_ff.invalid_text_length",
                description=(
                    "'Race of principal owner 2: free-form text"
                    " field for other Asian' must not exceed 300"
                    " characters in length."
                ),
            ),
        ],
        "phase_2": [
            SBLCheck(
                has_no_conditional_field_conflict,
                name="po_2_race_asian_ff.conditional_field_conflict",
                description=(
                    "When 'race of principal owner 2' does not contain"
                    " 972 (the applicant responded in the free-form text"
                    " field for other Asian race), 'race of principal"
                    " owner 2: free-form text field for other Asian' must"
                    " be blank. When 'race of principal owner 2' contains"
                    " 972, 'race of principal owner 2: free-form text field"
                    " for other Asian' must not be blank."
                ),
                groupby="po_2_race",
                condition_values={"972"},
            ),
        ],
    },
    "po_2_race_baa_ff": {
        "phase_1": [
            SBLCheck.str_length(
                0,
                300,
                name="po_2_race_baa_ff.invalid_text_length",
                description=(
                    "'Race of principal owner 2: free-form text"
                    " field for other Black or African American'"
                    " must not exceed 300 characters in length."
                ),
            ),
        ],
        "phase_2": [
            SBLCheck(
                has_no_conditional_field_conflict,
                name="po_2_race_baa_ff.conditional_field_conflict",
                description=(
                    "When 'race of principal owner 2' does not contain 973"
                    " (the applicant responded in the free-form text field"
                    " for other Black or African race), 'race of principal"
                    " owner 2: free-form text field for other Black or African"
                    " American' must be blank. When 'race of principal owner 2'"
                    " contains 973, 'race of principal owner 2: free-form text"
                    " field for other Black or African American' must not be blank."
                ),
                groupby="po_2_race",
                condition_values={"973"},
            ),
        ],
    },
    "po_2_race_pi_ff": {
        "phase_1": [
            SBLCheck.str_length(
                0,
                300,
                name="po_2_race_pi_ff.invalid_text_length",
                description=(
                    "'Race of principal owner 2: free-form text"
                    " field for other Pacific Islander race' must"
                    " not exceed 300 characters in length."
                ),
            ),
        ],
        "phase_2": [
            SBLCheck(
                has_no_conditional_field_conflict,
                name="po_2_race_pi_ff.conditional_field_conflict",
                description=(
                    "When 'race of principal owner 2' does not contain 974"
                    " (the applicant responded in the free-form text field"
                    " for other Pacific Islander race), 'race of principal"
                    " owner 2: free-form text field for other Pacific Islander"
                    " race' must be blank. When 'race of principal owner 2'"
                    " contains 974, 'race of principal owner 2: free-form text"
                    " field for other Pacific Islander race' must not be blank."
                ),
                groupby="po_2_race",
                condition_values={"974"},
            ),
        ],
    },
    "po_2_gender_flag": {
        "phase_1": [
            SBLCheck(
                is_valid_enum,
                name="po_2_gender_flag.invalid_enum_value",
                description=(
                    "When present, 'sex/gender of principal"
                    " owner 2: NP flag' must equal 1, 966, or 988."
                ),
                element_wise=True,
                accepted_values=[
                    "1",
                    "966",
                    "988",
                ],
                accept_blank=True,
            ),
        ],
        "phase_2": [],
    },
    "po_2_gender_ff": {
        "phase_1": [
            SBLCheck.str_length(
                0,
                300,
                name="po_2_gender_ff.invalid_text_length",
                description=(
                    "'Sex/gender of principal owner 2: free-form"
                    " text field for self-identified sex/gender'"
                    " must not exceed 300 characters in length."
                ),
            ),
        ],
        "phase_2": [
            SBLCheck(
                has_no_conditional_field_conflict,
                name="po_2_gender_ff.conditional_field_conflict",
                description=(
                    "When 'sex/gender of principal owner 2: NP flag'"
                    " does not equal 1 (the applicant responded in the"
                    " free-form text field), 'sex/gender of principal"
                    " owner 2: free-form text field for self-identified"
                    " sex/gender' must be blank. When 'sex/gender of"
                    " principal owner 2: NP flag' equals 1, 'sex/gender"
                    " of principal owner 2: free-form text field for"
                    " self-identified sex/gender' must not be blank."
                ),
                groupby="po_2_gender_flag",
                condition_values={"1"},
            ),
        ],
    },
    "po_3_ethnicity": {
        "phase_1": [
            SBLCheck(
                is_valid_enum,
                name="po_3_ethnicity.invalid_enum_value",
                description=(
                    "When present, each value in 'ethnicity"
                    " of principal owner 3' (separated by"
                    " semicolons) must equal 1, 11, 12,"
                    " 13, 14, 2, 966, 977, or 988."
                ),
                element_wise=True,
                accepted_values=[
                    "1",
                    "11",
                    "12",
                    "13",
                    "14",
                    "2",
                    "966",
                    "977",
                    "988",
                ],
                accept_blank=True,
            ),
        ],
        "phase_2": [
            SBLCheck(
                is_unique_in_field,
                warning=True,
                name="po_3_ethnicity.duplicates_in_field",
                description=(
                    "'Ethnicity of principal owner 3' should"
                    " not contain duplicated values."
                ),
                element_wise=True,
            ),
            SBLCheck(
                meets_multi_value_field_restriction,
                warning=True,
                name="po_3_ethnicity.multi_value_field_restriction",
                description=(
                    "When 'ethnicity of principal owner 3' contains"
                    " 966 (the applicant responded that they did"
                    " not wish to provide this information) or 988"
                    " (not provided by applicant), 'ethnicity of"
                    " principal owner 3' should not contain more than one value."
                ),
                element_wise=True,
                single_values={"966", "988"},
            ),
        ],
    },
    "po_3_ethnicity_ff": {
        "phase_1": [
            SBLCheck.str_length(
                0,
                300,
                name="po_3_ethnicity_ff.invalid_text_length",
                description=(
                    "'Ethnicity of principal owner 3: free-form"
                    " text field for other Hispanic or Latino'"
                    " must not exceed 300 characters in length."
                ),
            ),
        ],
        "phase_2": [
            SBLCheck(
                has_no_conditional_field_conflict,
                name="po_3_ethnicity_ff.conditional_field_conflict",
                description=(
                    "When 'ethnicity of principal owner 3' does not"
                    " contain 977 (the applicant responded in the"
                    " free-form text field), 'ethnicity of principal"
                    " owner 3: free-form text field for other Hispanic"
                    " or Latino' must be blank. When 'ethnicity of principal"
                    " owner 3' contains 977, 'ethnicity of principal"
                    " owner 3: free-form text field for other Hispanic"
                    " or Latino' must not be blank."
                ),
                groupby="po_3_ethnicity",
                condition_values={"977"},
            ),
        ],
    },
    "po_3_race": {
        "phase_1": [
            SBLCheck(
                is_valid_enum,
                name="po_3_race.invalid_enum_value",
                description=(
                    "When present, each value in 'race"
                    " of principal owner 3' (separated by"
                    " semicolons) must equal 1, 2, 21, 22,"
                    " 23, 24, 25, 26, 27, 3, 31, 32, 33,"
                    " 34, 35, 36, 37, 4, 41, 42, 43, 44,"
                    " 5, 966, 971, 972, 973, 974, or 988."
                ),
                element_wise=True,
                accepted_values=[
                    "1",
                    "2",
                    "21",
                    "22",
                    "23",
                    "24",
                    "25",
                    "26",
                    "27",
                    "3",
                    "31",
                    "32",
                    "33",
                    "34",
                    "35",
                    "36",
                    "37",
                    "4",
                    "41",
                    "42",
                    "43",
                    "44",
                    "5",
                    "966",
                    "971",
                    "972",
                    "973",
                    "974",
                    "988",
                ],
                accept_blank=True,
            ),
        ],
        "phase_2": [
            SBLCheck(
                is_unique_in_field,
                warning=True,
                name="po_3_race.duplicates_in_field",
                description=(
                    "'Race of principal owner 3' should"
                    " not contain duplicated values."
                ),
                element_wise=True,
            ),
            SBLCheck(
                meets_multi_value_field_restriction,
                warning=True,
                name="po_3_race.multi_value_field_restriction",
                description=(
                    "When 'race of principal owner 3' contains"
                    " 966 (the applicant responded that they"
                    " did not wish to provide this information)"
                    " or 988 (not provided by applicant),"
                    " 'race of principal owner 3' should not"
                    " contain more than one value."
                ),
                element_wise=True,
                single_values={"966", "988"},
            ),
        ],
    },
    "po_3_race_anai_ff": {
        "phase_1": [
            SBLCheck.str_length(
                0,
                300,
                name="po_3_race_anai_ff.invalid_text_length",
                description=(
                    "'Race of principal owner 3: free-form"
                    " text field for American Indian or Alaska"
                    " Native Enrolled or Principal Tribe' must"
                    " not exceed 300 characters in length."
                ),
            ),
        ],
        "phase_2": [
            SBLCheck(
                has_no_conditional_field_conflict,
                name="po_3_race_anai_ff.conditional_field_conflict",
                description=(
                    "When 'race of principal owner 3' does not"
                    " contain 971 (the applicant responded in"
                    " the free-form text field for American Indian"
                    " or Alaska Native Enrolled or Principal Tribe),"
                    " 'race of principal owner 3: free-form text"
                    " field for American Indian or Alaska Native"
                    " Enrolled or Principal Tribe' must be blank."
                    " When 'race of principal owner 3' contains 971,"
                    " 'race of principal owner 3: free-form text field"
                    " for American Indian or Alaska Native Enrolled or"
                    " Principal Tribe' must not be blank."
                ),
                groupby="po_3_race",
                condition_values={"971"},
            ),
        ],
    },
    "po_3_race_asian_ff": {
        "phase_1": [
            SBLCheck.str_length(
                0,
                300,
                name="po_3_race_asian_ff.invalid_text_length",
                description=(
                    "'Race of principal owner 3: free-form text"
                    " field for other Asian' must not exceed 300"
                    " characters in length."
                ),
            ),
        ],
        "phase_2": [
            SBLCheck(
                has_no_conditional_field_conflict,
                name="po_3_race_asian_ff.conditional_field_conflict",
                description=(
                    "When 'race of principal owner 3' does not contain"
                    " 972 (the applicant responded in the free-form text"
                    " field for other Asian race), 'race of principal"
                    " owner 3: free-form text field for other Asian' must"
                    " be blank. When 'race of principal owner 3' contains"
                    " 972, 'race of principal owner 3: free-form text field"
                    " for other Asian' must not be blank."
                ),
                groupby="po_3_race",
                condition_values={"972"},
            ),
        ],
    },
    "po_3_race_baa_ff": {
        "phase_1": [
            SBLCheck.str_length(
                0,
                300,
                name="po_3_race_baa_ff.invalid_text_length",
                description=(
                    "'Race of principal owner 3: free-form text"
                    " field for other Black or African American'"
                    " must not exceed 300 characters in length."
                ),
            ),
        ],
        "phase_2": [
            SBLCheck(
                has_no_conditional_field_conflict,
                name="po_3_race_baa_ff.conditional_field_conflict",
                description=(
                    "When 'race of principal owner 3' does not contain 973"
                    " (the applicant responded in the free-form text field"
                    " for other Black or African race), 'race of principal"
                    " owner 3: free-form text field for other Black or African"
                    " American' must be blank. When 'race of principal owner 3'"
                    " contains 973, 'race of principal owner 3: free-form text"
                    " field for other Black or African American' must not be blank."
                ),
                groupby="po_3_race",
                condition_values={"973"},
            ),
        ],
    },
    "po_3_race_pi_ff": {
        "phase_1": [
            SBLCheck.str_length(
                0,
                300,
                name="po_3_race_pi_ff.invalid_text_length",
                description=(
                    "'Race of principal owner 3: free-form text"
                    " field for other Pacific Islander race' must"
                    " not exceed 300 characters in length."
                ),
            ),
        ],
        "phase_2": [
            SBLCheck(
                has_no_conditional_field_conflict,
                name="po_3_race_pi_ff.conditional_field_conflict",
                description=(
                    "When 'race of principal owner 3' does not contain 974"
                    " (the applicant responded in the free-form text field"
                    " for other Pacific Islander race), 'race of principal"
                    " owner 3: free-form text field for other Pacific Islander"
                    " race' must be blank. When 'race of principal owner 3'"
                    " contains 974, 'race of principal owner 3: free-form text"
                    " field for other Pacific Islander race' must not be blank."
                ),
                groupby="po_3_race",
                condition_values={"974"},
            ),
        ],
    },
    "po_3_gender_flag": {
        "phase_1": [
            SBLCheck(
                is_valid_enum,
                name="po_3_gender_flag.invalid_enum_value",
                description=(
                    "When present, 'sex/gender of principal"
                    " owner 3: NP flag' must equal 1, 966, or 988."
                ),
                element_wise=True,
                accepted_values=[
                    "1",
                    "966",
                    "988",
                ],
                accept_blank=True,
            ),
        ],
        "phase_2": [],
    },
    "po_3_gender_ff": {
        "phase_1": [
            SBLCheck.str_length(
                0,
                300,
                name="po_3_gender_ff.invalid_text_length",
                description=(
                    "'Sex/gender of principal owner 3: free-form"
                    " text field for self-identified sex/gender'"
                    " must not exceed 300 characters in length."
                ),
            ),
        ],
        "phase_2": [
            SBLCheck(
                has_no_conditional_field_conflict,
                name="po_3_gender_ff.conditional_field_conflict",
                description=(
                    "When 'sex/gender of principal owner 3: NP flag'"
                    " does not equal 1 (the applicant responded in the"
                    " free-form text field), 'sex/gender of principal"
                    " owner 3: free-form text field for self-identified"
                    " sex/gender' must be blank. When 'sex/gender of"
                    " principal owner 3: NP flag' equals 1, 'sex/gender"
                    " of principal owner 3: free-form text field for"
                    " self-identified sex/gender' must not be blank."
                ),
                groupby="po_3_gender_flag",
                condition_values={"1"},
            ),
        ],
    },
    "po_4_ethnicity": {
        "phase_1": [
            SBLCheck(
                is_valid_enum,
                name="po_4_ethnicity.invalid_enum_value",
                description=(
                    "When present, each value in 'ethnicity"
                    " of principal owner 4' (separated by"
                    " semicolons) must equal 1, 11, 12,"
                    " 13, 14, 2, 966, 977, or 988."
                ),
                element_wise=True,
                accepted_values=[
                    "1",
                    "11",
                    "12",
                    "13",
                    "14",
                    "2",
                    "966",
                    "977",
                    "988",
                ],
                accept_blank=True,
            ),
        ],
        "phase_2": [
            SBLCheck(
                is_unique_in_field,
                warning=True,
                name="po_4_ethnicity.duplicates_in_field",
                description=(
                    "'Ethnicity of principal owner 4' should"
                    " not contain duplicated values."
                ),
                element_wise=True,
            ),
            SBLCheck(
                meets_multi_value_field_restriction,
                warning=True,
                name="po_4_ethnicity.multi_value_field_restriction",
                description=(
                    "When 'ethnicity of principal owner 4' contains"
                    " 966 (the applicant responded that they did"
                    " not wish to provide this information) or 988"
                    " (not provided by applicant), 'ethnicity of"
                    " principal owner 4' should not contain more than one value."
                ),
                element_wise=True,
                single_values={"966", "988"},
            ),
        ],
    },
    "po_4_ethnicity_ff": {
        "phase_1": [
            SBLCheck.str_length(
                0,
                300,
                name="po_4_ethnicity_ff.invalid_text_length",
                description=(
                    "'Ethnicity of principal owner 4: free-form"
                    " text field for other Hispanic or Latino'"
                    " must not exceed 300 characters in length."
                ),
            ),
        ],
        "phase_2": [
            SBLCheck(
                has_no_conditional_field_conflict,
                name="po_4_ethnicity_ff.conditional_field_conflict",
                description=(
                    "When 'ethnicity of principal owner 4' does not"
                    " contain 977 (the applicant responded in the"
                    " free-form text field), 'ethnicity of principal"
                    " owner 4: free-form text field for other Hispanic"
                    " or Latino' must be blank. When 'ethnicity of principal"
                    " owner 4' contains 977, 'ethnicity of principal"
                    " owner 4: free-form text field for other Hispanic"
                    " or Latino' must not be blank."
                ),
                groupby="po_4_ethnicity",
                condition_values={"977"},
            ),
        ],
    },
    "po_4_race": {
        "phase_1": [
            SBLCheck(
                is_valid_enum,
                name="po_4_race.invalid_enum_value",
                description=(
                    "When present, each value in 'race"
                    " of principal owner 4' (separated by"
                    " semicolons) must equal 1, 2, 21, 22,"
                    " 23, 24, 25, 26, 27, 3, 31, 32, 33,"
                    " 34, 35, 36, 37, 4, 41, 42, 43, 44,"
                    " 5, 966, 971, 972, 973, 974, or 988."
                ),
                element_wise=True,
                accepted_values=[
                    "1",
                    "2",
                    "21",
                    "22",
                    "23",
                    "24",
                    "25",
                    "26",
                    "27",
                    "3",
                    "31",
                    "32",
                    "33",
                    "34",
                    "35",
                    "36",
                    "37",
                    "4",
                    "41",
                    "42",
                    "43",
                    "44",
                    "5",
                    "966",
                    "971",
                    "972",
                    "973",
                    "974",
                    "988",
                ],
                accept_blank=True,
            ),
        ],
        "phase_2": [
            SBLCheck(
                is_unique_in_field,
                warning=True,
                name="po_4_race.duplicates_in_field",
                description=(
                    "'Race of principal owner 4' should"
                    " not contain duplicated values."
                ),
                element_wise=True,
            ),
            SBLCheck(
                meets_multi_value_field_restriction,
                warning=True,
                name="po_4_race.multi_value_field_restriction",
                description=(
                    "When 'race of principal owner 4' contains"
                    " 966 (the applicant responded that they"
                    " did not wish to provide this information)"
                    " or 988 (not provided by applicant),"
                    " 'race of principal owner 4' should not"
                    " contain more than one value."
                ),
                element_wise=True,
                single_values={"966", "988"},
            ),
        ],
    },
    "po_4_race_anai_ff": {
        "phase_1": [
            SBLCheck.str_length(
                0,
                300,
                name="po_4_race_anai_ff.invalid_text_length",
                description=(
                    "'Race of principal owner 4: free-form"
                    " text field for American Indian or Alaska"
                    " Native Enrolled or Principal Tribe' must"
                    " not exceed 300 characters in length."
                ),
            ),
        ],
        "phase_2": [
            SBLCheck(
                has_no_conditional_field_conflict,
                name="po_4_race_anai_ff.conditional_field_conflict",
                description=(
                    "When 'race of principal owner 4' does not"
                    " contain 971 (the applicant responded in"
                    " the free-form text field for American Indian"
                    " or Alaska Native Enrolled or Principal Tribe),"
                    " 'race of principal owner 4: free-form text"
                    " field for American Indian or Alaska Native"
                    " Enrolled or Principal Tribe' must be blank."
                    " When 'race of principal owner 4' contains 971,"
                    " 'race of principal owner 4: free-form text field"
                    " for American Indian or Alaska Native Enrolled or"
                    " Principal Tribe' must not be blank."
                ),
                groupby="po_4_race",
                condition_values={"971"},
            ),
        ],
    },
    "po_4_race_asian_ff": {
        "phase_1": [
            SBLCheck.str_length(
                0,
                300,
                name="po_4_race_asian_ff.invalid_text_length",
                description=(
                    "'Race of principal owner 4: free-form text"
                    " field for other Asian' must not exceed 300"
                    " characters in length."
                ),
            ),
        ],
        "phase_2": [
            SBLCheck(
                has_no_conditional_field_conflict,
                name="po_4_race_asian_ff.conditional_field_conflict",
                description=(
                    "When 'race of principal owner 4' does not contain"
                    " 972 (the applicant responded in the free-form text"
                    " field for other Asian race), 'race of principal"
                    " owner 4: free-form text field for other Asian' must"
                    " be blank. When 'race of principal owner 4' contains"
                    " 972, 'race of principal owner 4: free-form text field"
                    " for other Asian' must not be blank."
                ),
                groupby="po_4_race",
                condition_values={"972"},
            ),
        ],
    },
    "po_4_race_baa_ff": {
        "phase_1": [
            SBLCheck.str_length(
                0,
                300,
                name="po_4_race_baa_ff.invalid_text_length",
                description=(
                    "'Race of principal owner 4: free-form text"
                    " field for other Black or African American'"
                    " must not exceed 300 characters in length."
                ),
            ),
        ],
        "phase_2": [
            SBLCheck(
                has_no_conditional_field_conflict,
                name="po_4_race_baa_ff.conditional_field_conflict",
                description=(
                    "When 'race of principal owner 4' does not contain 973"
                    " (the applicant responded in the free-form text field"
                    " for other Black or African race), 'race of principal"
                    " owner 4: free-form text field for other Black or African"
                    " American' must be blank. When 'race of principal owner 4'"
                    " contains 973, 'race of principal owner 4: free-form text"
                    " field for other Black or African American' must not be blank."
                ),
                groupby="po_4_race",
                condition_values={"973"},
            ),
        ],
    },
    "po_4_race_pi_ff": {
        "phase_1": [
            SBLCheck.str_length(
                0,
                300,
                name="po_4_race_pi_ff.invalid_text_length",
                description=(
                    "'Race of principal owner 4: free-form text"
                    " field for other Pacific Islander race' must"
                    " not exceed 300 characters in length."
                ),
            ),
        ],
        "phase_2": [
            SBLCheck(
                has_no_conditional_field_conflict,
                name="po_4_race_pi_ff.conditional_field_conflict",
                description=(
                    "When 'race of principal owner 4' does not contain 974"
                    " (the applicant responded in the free-form text field"
                    " for other Pacific Islander race), 'race of principal"
                    " owner 4: free-form text field for other Pacific Islander"
                    " race' must be blank. When 'race of principal owner 4'"
                    " contains 974, 'race of principal owner 4: free-form text"
                    " field for other Pacific Islander race' must not be blank."
                ),
                groupby="po_4_race",
                condition_values={"974"},
            ),
        ],
    },
    "po_4_gender_flag": {
        "phase_1": [
            SBLCheck(
                is_valid_enum,
                name="po_4_gender_flag.invalid_enum_value",
                description=(
                    "When present, 'sex/gender of principal"
                    " owner 4: NP flag' must equal 1, 966, or 988."
                ),
                element_wise=True,
                accepted_values=[
                    "1",
                    "966",
                    "988",
                ],
                accept_blank=True,
            ),
        ],
        "phase_2": [],
    },
    "po_4_gender_ff": {
        "phase_1": [
            SBLCheck.str_length(
                0,
                300,
                name="po_4_gender_ff.invalid_text_length",
                description=(
                    "'Sex/gender of principal owner 4: free-form"
                    " text field for self-identified sex/gender'"
                    " must not exceed 300 characters in length."
                ),
            ),
        ],
        "phase_2": [
            SBLCheck(
                has_no_conditional_field_conflict,
                name="po_4_gender_ff.conditional_field_conflict",
                description=(
                    "When 'sex/gender of principal owner 4: NP flag'"
                    " does not equal 1 (the applicant responded in the"
                    " free-form text field), 'sex/gender of principal"
                    " owner 4: free-form text field for self-identified"
                    " sex/gender' must be blank. When 'sex/gender of"
                    " principal owner 4: NP flag' equals 1, 'sex/gender"
                    " of principal owner 4: free-form text field for"
                    " self-identified sex/gender' must not be blank."
                ),
                groupby="po_4_gender_flag",
                condition_values={"1"},
            ),
        ],
    },
}<|MERGE_RESOLUTION|>--- conflicted
+++ resolved
@@ -38,7 +38,6 @@
 
 phase_1_and_2_validations = {
     "uid": {"phase_1": [], "phase_2": []},
-<<<<<<< HEAD
     "app_date": {
         "phase_1": [
             SBLCheck(
@@ -49,8 +48,10 @@
                     "date using YYYYMMDD format."
                 ),
                 element_wise=True,
-=======
-    "app_date": {"phase_1": [], "phase_2": []},
+            ),
+        ],
+        "phase_2": [],
+    },
     "app_method": {
         "phase_1": [
             SBLCheck(
@@ -64,15 +65,10 @@
                     "3",
                     "4",
                 ],
->>>>>>> 9a6d92f5
             ),
         ],
         "phase_2": [],
     },
-<<<<<<< HEAD
-    "app_method": {"phase_1": [], "phase_2": []},
-=======
->>>>>>> 9a6d92f5
     "app_recipient": {
         "phase_1": [
             SBLCheck(
