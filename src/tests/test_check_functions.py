--- conflicted
+++ resolved
@@ -1,22 +1,6 @@
 import pandas as pd
 
-<<<<<<< HEAD
 from util import global_data
-from validator.check_functions import (has_correct_length,
-                                       has_no_conditional_field_conflict,
-                                       has_valid_enum_pair,
-                                       has_valid_fieldset_pair,
-                                       has_valid_format,
-                                       has_valid_multi_field_value_count,
-                                       has_valid_value_count, is_date,
-                                       is_greater_than,
-                                       is_greater_than_or_equal_to,
-                                       is_less_than, is_number,
-                                       is_unique_column, is_unique_in_field,
-                                       is_valid_code, is_valid_enum,
-                                       meets_multi_value_field_restriction)
-=======
-from validator import global_data
 from validator.check_functions import (
     has_correct_length,
     has_no_conditional_field_conflict,
@@ -37,7 +21,6 @@
     meets_multi_value_field_restriction,
     string_contains,
 )
->>>>>>> 30e46506
 
 
 class TestInvalidDateFormat:
@@ -526,6 +509,7 @@
 
 class TestIsValidCode:
     naics_codes = global_data.read_naics_codes()
+
     def test_with_valid_code(self):
         result = is_valid_code("111", False, self.naics_codes)
         assert result is True
