import pandas as pd

from validator.check_functions import (conditional_field_conflict,
                                       denial_reasons_conditional_enum_value,
                                       duplicates_in_field,
                                       enum_value_conflict,
                                       invalid_date_format, invalid_enum_value,
<<<<<<< HEAD
                                       invalid_number_of_values,
                                       valid_numeric_format,
=======
                                       invalid_number_of_values, is_number,
>>>>>>> 48a904f1
                                       multi_invalid_number_of_values,
                                       multi_value_field_restriction)


class TestInvalidDateFormat:
    valid_date_format = "20231010"
    invalid_date_format_1 = "202310101"
    invalid_date_format_2 = "20231032"
    invalid_date_format_3 = "20231301"
    invalid_date_format_4 = "00001201"
    
    def test_with_valid_date(self):
        assert invalid_date_format(self.valid_date_format) == True
        
    def test_with_invalid_date(self):
        assert invalid_date_format(self.invalid_date_format_1) == False
        
    def test_with_invalid_day(self):
        assert invalid_date_format(self.invalid_date_format_2) == False
        
    def test_with_invalid_month(self):
        assert invalid_date_format(self.invalid_date_format_3) == False
        
    def test_with_invalid_year(self):
        assert invalid_date_format(self.invalid_date_format_4) == False


class TestDenialReasonsConditionalEnumValue:
    def test_with_correct_action_taken_and_denial_reasons(self):
        
        #if action taken != 3 then denial_reasons must be 999
        series =  pd.Series(['999'],
                    name="denial_reasons",
                    index=[2]
                )
        result = denial_reasons_conditional_enum_value({"4":series})
        assert result.values == [True]
        
        #if action taken = 3 then denial_reasons must not contains 999
        series_2 =  pd.Series(['997'],
                    name="denial_reasons",
                    index=[2]
                )
        result_2 = denial_reasons_conditional_enum_value({"3":series_2})
        assert result_2.values == [True]
        
        #if action taken = 3 then denial_reasons must not contains 999 and
        # can have multiple values
        series_3 =  pd.Series(['997;1'],
                    name="denial_reasons",
                    index=[2]
                )
        result_3 = denial_reasons_conditional_enum_value({"3":series_3})
        assert result_3.values == [True]
       
    def test_with_incorrect_action_taken_and_denial_reasons(self):
        
        #if action taken != 3 and denial_reasons is not 999 
        #  , it should fail
        series =  pd.Series(['997'],
                    name="denial_reasons",
                    index=[2]
                )
        result = denial_reasons_conditional_enum_value({"4":series})
        assert result.values == [False]
        
        #if action taken = 3 and denial_reasons is 999
        #  , it should fail
        series_2 =  pd.Series(['999'],
                    name="denial_reasons",
                    index=[2]
                )
        result_2 = denial_reasons_conditional_enum_value({"3":series_2})
        assert result_2.values == [False]
        
         #if action taken = 3 and denial_reasons is 999
        #  , it should fail
        series_3 =  pd.Series(['997;999'],
                    name="denial_reasons",
                    index=[2]
                )
        result_3 = denial_reasons_conditional_enum_value({"3":series_3})
        assert result_3.values == [False]
        
        #if action taken = 3 then denial_reasons 
        # can have multiple values but can not contains 999 
        series_4 =  pd.Series(['997;1;999'],
                    name="denial_reasons",
                    index=[2]
                )
        result_4 = denial_reasons_conditional_enum_value({"3":series_4})
        assert result_4.values == [False]

class TestDuplicatesInField:
    
    def test_with_blank(self):
        assert duplicates_in_field("") == True
        
    def test_with_no_duplicates(self):
        assert duplicates_in_field("1") == True
        assert duplicates_in_field("1;2;3;4") == True
        
    def test_with_duplicates(self):
        assert duplicates_in_field("1;2;3;3;4") == False
        

class TestInvalidNumberOfValues:
    
    def test_with_in_range(self):
        assert invalid_number_of_values("1;2;", 1, 4) == True
        
    def test_with_lower_range_value(self):
        assert invalid_number_of_values("1", 1, 4) == True
        
    def test_with_invalid_lower_range_value(self):
        assert invalid_number_of_values("1", 2, 4) == False
        
    def test_with_upper_range_value(self):
        assert invalid_number_of_values("1;2", 1, 2) == True
        
    def test_with_invalid_upper_range_value(self):
        assert invalid_number_of_values("1;2;3;4", 2, 3) == False
        

class TestMultiValueFieldRestriction:
    
    def test_with_invalid_values(self):
        assert multi_value_field_restriction("1;2;3", ["2"] ) == False
        
    def test_with_valid_length(self):
        assert multi_value_field_restriction("2", ["2"] ) == True
        assert multi_value_field_restriction("1", ["2"] ) == True
        
    def test_with_valid_values(self):
        assert multi_value_field_restriction("1;2;3", ["4"] ) == True
        
        
class TestMultiInvalidNumberOfValues:
    series =  pd.Series(['999'],
                    name="test_name",
                    index=[2]
                )
    
    def test_inside_maxlength(self):
        result = multi_invalid_number_of_values({"4": self.series}, 5)
        assert result.values == [True]
        
    def test_on_maxlength(self):
        result = multi_invalid_number_of_values({"4": self.series}, 2)
        assert result.values == [True]
        
    def test_outside_maxlength(self):
        result = multi_invalid_number_of_values({"4": self.series}, 1)
        assert result.values == [False]

class TestInvalidEnumValue:
    def test_with_valid_enum_values(self):
        accepted_values = ["1","2"]
        result = invalid_enum_value("1;2", accepted_values)
        assert result == True
        
    def test_with_invalid_enum_values(self):
        accepted_values = ["1","2"]
        result = invalid_enum_value("0;3", accepted_values)
        assert result == False
        
<<<<<<< HEAD
class TestValidNumericFormat:
    def test_numberic_value(self):
        value = "1"
        result = valid_numeric_format(value)
=======
class TestIsNumber:
    def test_number_value(self):
        value = "1"
        result = is_number(value)
>>>>>>> 48a904f1
        assert result == True
        
    def test_non_number_value(self):
        value = "a"
<<<<<<< HEAD
        result = valid_numeric_format(value)
=======
        result = is_number(value)
>>>>>>> 48a904f1
        assert result == False

    def test_decimal_numeric_value(self):
        value = "0.1"
        result = valid_numeric_format(value)
        assert result == True

    def test_alphanumeric_value(self):
        value = "abc123"
        result = valid_numeric_format(value)
        assert result == False

    def test_negative_numeric_value(self):
        value = "-1"
        result = valid_numeric_format(value)
        assert result == True

    def test_negative_decimal_value(self):
        value = "-0.1"
        result = valid_numeric_format(value)
        assert result == True

class TestConditionalFieldConflict:
    
    def test_conditional_field_conflict_correct(self):
                         
        # if ct_loan_term_flag != 900 then ct_loan_term must be blank
        series =  pd.Series([''],
                        name="ct_loan_term",
                        index=[2]
        )
        condition_values: set[str] = { "900" }
        
        result1 = conditional_field_conflict({"988":series}, condition_values)
        print(result1)
        assert result1.values == [True]
        
        # if ct_loan_term_flag == 900 then ct_loan_term must not be blank
        series2 =  pd.Series(['36'],
                        name="ct_loan_term",
                        index=[2]
        )
        condition_values2: set[str] = { "900" }
        result2 = conditional_field_conflict({"900":series2}, condition_values2)
        print(result2)
        assert result2.values == [True]
        
    def test_conditional_field_conflict_incorrect(self):
                         
        # if ct_loan_term_flag != 900 then ct_loan_term must be blank
        # in this test, ct_loan_term_flag is not 900 and ct_loan_term is NOT blank, so must return False
        series =  pd.Series(['36'],
                        name="ct_loan_term",
                        index=[2]
        )
        condition_values: set[str] = { "900" }
        
        result1 = conditional_field_conflict({"988":series}, condition_values)
        assert result1.values == [False]
        
        # if ct_loan_term_flag == 900 then ct_loan_term must not be blank
        # in this testm ct_loan_term is blank, so must return False
        series2 =  pd.Series([''],
                        name="ct_loan_term",
                        index=[2]
        )
        condition_values2: set[str] = { "900" }
        result2 = conditional_field_conflict({"900":series2}, condition_values2)
        assert result2.values == [False]
        
class TestEnumValueConflict:
    
    def test_enum_value_confict_correct(self):
        
        # if ct_credit_product = 1 or 2, if ct_loan_term_flag != 999, then return True
        series =  pd.Series(["988"],
                    name="ct_loan_term_flag",
                    index=[2]
        )
        condition_values1: set[str] = { "1", "2" }
        condition_values2 = None
        condition_value = "999"
        ct_credit_product = "1;2"
        result1 = enum_value_conflict({ct_credit_product:series}, condition_values1, condition_values2, condition_value)
        assert result1.values == [True]
        
        # if ct_credit_product = 988 , if ct_loan_term_flag == 999, then return True
        series =  pd.Series(["999"],
                    name="ct_loan_term",
                    index=[2]
        )
        condition_values1 = None
        condition_values2: set[str] = { "988" }
        condition_value = "999"
        ct_credit_product = "988"
        result1 = enum_value_conflict({ct_credit_product:series}, condition_values1, condition_values2, condition_value)
        assert result1.values == [True]
    
    def test_enum_value_confict_incorrect(self):
        
        # if ct_credit_product = 1 or 2, if ct_loan_term_flag == 999, then return False
        series =  pd.Series(["999"],
                    name="ct_loan_term_flag",
                    index=[2]
        )
        condition_values1: set[str] = { "1", "2" }
        condition_values2 = None
        condition_value = "999"
        ct_credit_product = "1;2"
        result1 = enum_value_conflict({ct_credit_product:series}, condition_values1, condition_values2, condition_value)
        assert result1.values == [False]
        
        # if ct_credit_product = 988 , if ct_loan_term_flag != 999, then return False
        series =  pd.Series(["988"],
                    name="ct_loan_term",
                    index=[2]
        )
        condition_values1 = None
        condition_values2: set[str] = { "988" }
        condition_value = "999"
        ct_credit_product = "988"
        result1 = enum_value_conflict({ct_credit_product:series}, condition_values1, condition_values2, condition_value)
        assert result1.values == [False]   
    <|MERGE_RESOLUTION|>--- conflicted
+++ resolved
@@ -5,12 +5,7 @@
                                        duplicates_in_field,
                                        enum_value_conflict,
                                        invalid_date_format, invalid_enum_value,
-<<<<<<< HEAD
-                                       invalid_number_of_values,
-                                       valid_numeric_format,
-=======
                                        invalid_number_of_values, is_number,
->>>>>>> 48a904f1
                                        multi_invalid_number_of_values,
                                        multi_value_field_restriction)
 
@@ -176,47 +171,36 @@
         accepted_values = ["1","2"]
         result = invalid_enum_value("0;3", accepted_values)
         assert result == False
-        
-<<<<<<< HEAD
-class TestValidNumericFormat:
-    def test_numberic_value(self):
-        value = "1"
-        result = valid_numeric_format(value)
-=======
+
 class TestIsNumber:
     def test_number_value(self):
         value = "1"
         result = is_number(value)
->>>>>>> 48a904f1
         assert result == True
         
     def test_non_number_value(self):
         value = "a"
-<<<<<<< HEAD
-        result = valid_numeric_format(value)
-=======
-        result = is_number(value)
->>>>>>> 48a904f1
+        result = is_number(value)
         assert result == False
 
     def test_decimal_numeric_value(self):
         value = "0.1"
-        result = valid_numeric_format(value)
+        result = is_number(value)
         assert result == True
 
     def test_alphanumeric_value(self):
         value = "abc123"
-        result = valid_numeric_format(value)
+        result = is_number(value)
         assert result == False
 
     def test_negative_numeric_value(self):
         value = "-1"
-        result = valid_numeric_format(value)
+        result = is_number(value)
         assert result == True
 
     def test_negative_decimal_value(self):
         value = "-0.1"
-        result = valid_numeric_format(value)
+        result = is_number(value)
         assert result == True
 
 class TestConditionalFieldConflict:
