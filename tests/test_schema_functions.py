import pandas as pd
import pytest

from regtech_data_validator.create_schemas import (
    get_phase_1_schema_for_lei,
    get_phase_2_schema_for_lei,
    validate,
    validate_phases,
    ValidationPhase,
)


class TestUtil:
    def get_data(self, update_data: dict[str, list[str]] = {}) -> dict[str, list[str]]:
        default = {
            "uid": ["000TESTFIUIDDONOTUSEXGXVID11XTC1"],
            "app_date": ["20241201"],
            "app_method": ["1"],
            "app_recipient": ["1"],
            "ct_credit_product": ["988"],
            "ct_credit_product_ff": [""],
            "ct_guarantee": ["999"],
            "ct_guarantee_ff": [""],
            "ct_loan_term_flag": ["999"],
            "ct_loan_term": [""],
            "credit_purpose": ["999"],
            "credit_purpose_ff": [""],
            "amount_applied_for_flag": ["999"],
            "amount_applied_for": [""],
            "amount_approved": [""],
            "action_taken": ["5"],
            "action_taken_date": ["20241231"],
            "denial_reasons": ["999"],
            "denial_reasons_ff": [""],
            "pricing_interest_rate_type": ["999"],
            "pricing_init_rate_period": [""],
            "pricing_fixed_rate": [""],
            "pricing_adj_margin": [""],
            "pricing_adj_index_name": ["999"],
            "pricing_adj_index_name_ff": [""],
            "pricing_adj_index_value": [""],
            "pricing_origination_charges": [""],
            "pricing_broker_fees": [""],
            "pricing_initial_charges": [""],
            "pricing_mca_addcost_flag": ["999"],
            "pricing_mca_addcost": [""],
            "pricing_prepenalty_allowed": ["999"],
            "pricing_prepenalty_exists": ["999"],
            "census_tract_adr_type": ["988"],
            "census_tract_number": [""],
            "gross_annual_revenue_flag": ["988"],
            "gross_annual_revenue": [""],
            "naics_code_flag": ["988"],
            "naics_code": [""],
            "number_of_workers": ["988"],
            "time_in_business_type": ["988"],
            "time_in_business": [""],
            "business_ownership_status": ["988"],
            "num_principal_owners_flag": ["988"],
            "num_principal_owners": [""],
            "po_1_ethnicity": [""],
            "po_1_ethnicity_ff": [""],
            "po_1_race": [""],
            "po_1_race_anai_ff": [""],
            "po_1_race_asian_ff": [""],
            "po_1_race_baa_ff": [""],
            "po_1_race_pi_ff": [""],
            "po_1_gender_flag": [""],
            "po_1_gender_ff": [""],
            "po_2_ethnicity": [""],
            "po_2_ethnicity_ff": [""],
            "po_2_race": [""],
            "po_2_race_anai_ff": [""],
            "po_2_race_asian_ff": [""],
            "po_2_race_baa_ff": [""],
            "po_2_race_pi_ff": [""],
            "po_2_gender_flag": [""],
            "po_2_gender_ff": [""],
            "po_3_ethnicity": [""],
            "po_3_ethnicity_ff": [""],
            "po_3_race": [""],
            "po_3_race_anai_ff": [""],
            "po_3_race_asian_ff": [""],
            "po_3_race_baa_ff": [""],
            "po_3_race_pi_ff": [""],
            "po_3_gender_flag": [""],
            "po_3_gender_ff": [""],
            "po_4_ethnicity": [""],
            "po_4_ethnicity_ff": [""],
            "po_4_race": [""],
            "po_4_race_anai_ff": [""],
            "po_4_race_asian_ff": [""],
            "po_4_race_baa_ff": [""],
            "po_4_race_pi_ff": [""],
            "po_4_gender_flag": [""],
            "po_4_gender_ff": [""],
        }
        default.update(update_data)
        return default


class TestValidate:
    util = TestUtil()
    phase1_schema = get_phase_1_schema_for_lei()
    phase2_schema = get_phase_2_schema_for_lei()

    def test_with_valid_dataframe(self):
        df = pd.DataFrame(data=self.util.get_data())
        p1_is_valid, p1_findings_df = validate(self.phase1_schema, df)
        p2_is_valid, p2_findings_df = validate(self.phase2_schema, df)

        assert p1_is_valid
        assert p2_is_valid

    def test_with_valid_lei(self):
        lei = "000TESTFIUIDDONOTUSE"
        phase1_schema_by_lei = get_phase_1_schema_for_lei({'lei': lei})
        phase2_schema_by_lei = get_phase_2_schema_for_lei({'lei': lei})

        df = pd.DataFrame(data=self.util.get_data())

        p1_is_valid, p1_findings_df = validate(phase1_schema_by_lei, df)
        p2_is_valid, p2_findings_df = validate(phase2_schema_by_lei, df)

        assert p1_is_valid
        assert p2_is_valid

    def test_with_invalid_dataframe(self):
        df = pd.DataFrame(data=self.util.get_data({"ct_credit_product": ["989"]}))

        p1_is_valid, p1_findings_df = validate(self.phase1_schema, df)
        p2_is_valid, p2_findings_df = validate(self.phase2_schema, df)

        assert not p1_is_valid
        assert len(p1_findings_df) == 1
        assert p2_is_valid

    def test_with_multi_invalid_dataframe(self):
        df = pd.DataFrame(
            data=self.util.get_data(
                {
                    "ct_credit_product": ["989"],
                    "num_principal_owners": ["1"],
                    "action_taken": ["2"],
                }
            )
        )
        p1_is_valid, p1_findings_df = validate(self.phase1_schema, df)
        assert not p1_is_valid
        assert len(p1_findings_df) == 1

        p2_is_valid, p2_findings_df = validate(self.phase2_schema, df)
        # 3 unique findings raised
        assert len(p2_findings_df.index.unique()) == 4

    def test_with_invalid_lei(self):
        lei = "000TESTFIUIDDONOTUS1"

        phase1_schema_by_lei = get_phase_1_schema_for_lei({'lei': lei})
        phase2_schema_by_lei = get_phase_2_schema_for_lei({'lei': lei})

        df = pd.DataFrame(data=self.util.get_data({"ct_credit_product": ["989"]}))

        p1_is_valid, p1_findings_df = validate(phase1_schema_by_lei, df)
        p2_is_valid, p2_findings_df = validate(phase2_schema_by_lei, df)

        # 1 unique findings raised in phase 1
        assert not p1_is_valid
        assert len(p1_findings_df.index.unique()) == 1

        # 1 unique finding raised in phase 2
        assert not p2_is_valid
        assert len(p2_findings_df.index.unique()) == 1


class TestValidatePhases:
    util = TestUtil()

    def test_with_valid_data(self):
        is_valid, findings_df, validation_phase = validate_phases(pd.DataFrame(data=self.util.get_data()))

        assert is_valid
        assert validation_phase == ValidationPhase.LOGICAL.value

    def test_with_valid_lei(self):
        lei = "000TESTFIUIDDONOTUSE"
        df = pd.DataFrame(data=self.util.get_data())
        is_valid, findings_df, validation_phase = validate_phases(df, {'lei': lei})

        assert is_valid
        assert validation_phase == ValidationPhase.LOGICAL.value

    def test_with_invalid_data(self):
        is_valid, findings_df, validation_phase = validate_phases(
            pd.DataFrame(data=self.util.get_data({"ct_credit_product": ["989"]}))
        )

        assert not is_valid
        assert len(findings_df) == 1
        assert validation_phase == ValidationPhase.SYNTACTICAL.value

    def test_with_multi_invalid_data_with_phase1(self):
        is_valid, findings_df, validation_phase = validate_phases(
            pd.DataFrame(
                data=self.util.get_data(
                    {
                        "ct_credit_product": ["989"],
                        "num_principal_owners": ["1"],
                        "action_taken": ["2"],
                    }
                )
            )
        )

        # should only return phase 1 validation result since phase1 failed
        assert not is_valid

        assert [ValidationPhase.SYNTACTICAL.value] == findings_df["validation_phase"].unique().tolist()
        assert validation_phase == ValidationPhase.SYNTACTICAL.value
        assert len(findings_df) == 1

    def test_with_multi_invalid_data_with_phase2(self):
        is_valid, findings_df, validation_phase = validate_phases(
            pd.DataFrame(
                data=self.util.get_data(
                    {
                        "num_principal_owners": ["1"],
                        "action_taken": ["2"],
                    }
                )
            ),
        )
        # since the data passed phase 1 validations
        # this should return phase 2 validations
        assert not is_valid
<<<<<<< HEAD
        assert [ValidationPhase.LOGICAL.value] == findings_df["validation_phase"].unique().tolist()
        assert validation_phase == ValidationPhase.LOGICAL.value
        assert len(findings_df.index.unique()) == 3
=======
        assert len(findings_df.index.unique()) == 4
>>>>>>> daeb8672

    def test_with_invalid_lei(self):
        lei = "000TESTFIUIDDONOTUS1"
        df = pd.DataFrame(data=self.util.get_data())
        is_valid, findings_df, validation_phase = validate_phases(df, {'lei': lei})

        assert not is_valid
        assert len(findings_df['validation_name'] == 'uid.invalid_uid_lei') > 0
        assert validation_phase == ValidationPhase.LOGICAL.value

    def test_column_not_found_in_df(self):
        with pytest.raises(RuntimeError) as re:
            validate_phases(
                pd.DataFrame(
                    data={
                        "Test Column": ["1"],
                    }
                ),
            )

        assert str(re.value == "RuntimeError: column 'uid' not in dataframe. Columns in dataframe: ['Test Column']")<|MERGE_RESOLUTION|>--- conflicted
+++ resolved
@@ -233,13 +233,9 @@
         # since the data passed phase 1 validations
         # this should return phase 2 validations
         assert not is_valid
-<<<<<<< HEAD
         assert [ValidationPhase.LOGICAL.value] == findings_df["validation_phase"].unique().tolist()
         assert validation_phase == ValidationPhase.LOGICAL.value
-        assert len(findings_df.index.unique()) == 3
-=======
         assert len(findings_df.index.unique()) == 4
->>>>>>> daeb8672
 
     def test_with_invalid_lei(self):
         lei = "000TESTFIUIDDONOTUS1"
