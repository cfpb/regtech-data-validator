--- conflicted
+++ resolved
@@ -638,11 +638,7 @@
                     id="E2014",
                     name="pricing_all.conditional_fieldset_conflict",
                     description=(
-<<<<<<< HEAD
-                        "When 'action taken' equals 3 (denied), 4 (withdrawn by applicant), or 5 (incomplete),\n\nthe"
-=======
                         "When 'action taken' equals 3 (denied), 4 (withdrawn by applicant), or 5 (incomplete), the"
->>>>>>> 464eb0bb
                         " following fields must all equal 999 (not applicable):\n- 'Interest rate type'\n-"
                         " 'MCA/sales-based: additional cost for merchant cash advances or other sales-based financing:"
                         " NA flag'\n- 'Prepayment penalty could be imposed'\n- 'Prepayment penalty exists'\n\nand the"
@@ -676,15 +672,9 @@
                     name="pricing_charges.conditional_fieldset_conflict",
                     description=(
                         "When 'action taken' equals 1 (originated) or 2 (approved but not accepted), the following"
-<<<<<<< HEAD
-                        " fields all must not be blank:\n- 'total origination charges'\n- 'amount of total broker"
-                        " fees'\n- 'initial annual charges'\nAnd the following fields must not equal 999 (not"
-                        " applicable):\n- 'prepayment penalty could be imposed'\n- 'prepayment penalty exists'"
-=======
                         " fields all must not be blank:\n- 'Total origination charges'\n- 'Amount of total broker"
                         " fees'\n- 'Initial annual charges'\nAnd the following fields must not equal 999 (not"
                         " applicable):\n- 'Prepayment penalty could be imposed'\n- 'Prepayment penalty exists'"
->>>>>>> 464eb0bb
                     ),
                     severity=Severity.ERROR,
                     groupby=[
