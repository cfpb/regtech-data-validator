--- conflicted
+++ resolved
@@ -27,13 +27,8 @@
 
 
 [tool.poetry.group.linters.dependencies]
-<<<<<<< HEAD
 black = "24.2.0"
-ruff = "0.2.1"
-=======
-black = "24.1.1"
 ruff = "0.2.2"
->>>>>>> 4770c54a
 
 [tool.poetry.scripts]
 cfpb-val = 'regtech_data_validator.cli:app'
