[build-system]
requires = ["poetry-core"]
build-backend = "poetry.core.masonry.api"

[tool.poetry]
name = "regtech-data-validator"
version = "0.1.0"
description = "RegTech submission data parser and validator"
authors = []
readme = "README.md"
packages = [{ include = "regtech_data_validator", from = "src" }]

[tool.poetry.dependencies]
python = ">=3.12,<4"
pandas = "^2.2.2"
<<<<<<< HEAD
pandera = "^0.20.2"
=======
pandera = "^0.20.3"
>>>>>>> 5a90943f
requests = "^2.32.3"
tabulate = "^0.9.0"
ujson = "^5.9.0"
polars = "^0.20.31"
psutil = "^5.9.8"
matplotlib = "^3.9.0"

[tool.poetry.group.dev.dependencies]
pytest = "8.3.2"
pytest-cov = "5.0.0"
beautifulsoup4 = "^4.12.3"
lxml = "^5.1.1"

[tool.poetry.group.data.dependencies]
openpyxl = "^3.1.5"

[tool.poetry.group.linters.dependencies]
black = "24.8.0"
ruff = "0.5.6"


[tool.poetry.group.cli.dependencies]
typer = "^0.12.3"

[tool.poetry.scripts]
cfpb-val = 'regtech_data_validator.cli:app'

# Black formatting
[tool.black]
preview = true
line-length = 120
skip-string-normalization = true
include = '\.pyi?$'
exclude = '''
/(
    | .devcontainer
    | .git          
    | .gitignore
    | .github
    | data
  )/
'''

# Linting
[tool.ruff]
# Same as Black.
line-length = 120

# Testing
[tool.pytest.ini_options]
pythonpath = ["src"]
addopts = [
    "--cov-report=term-missing",
    "--cov-branch",
    "--cov-report=xml",
    "--cov-report=term",
    "--cov=regtech_data_validator",
    "-vv",
    "--strict-markers",
    "-rfE",
]
testpaths = [
    "tests",
]

[tool.coverage.run]
relative_files = true
source = ["regtech_data_validator"]

[tool.coverage.report]
skip_empty = true<|MERGE_RESOLUTION|>--- conflicted
+++ resolved
@@ -13,11 +13,7 @@
 [tool.poetry.dependencies]
 python = ">=3.12,<4"
 pandas = "^2.2.2"
-<<<<<<< HEAD
-pandera = "^0.20.2"
-=======
 pandera = "^0.20.3"
->>>>>>> 5a90943f
 requests = "^2.32.3"
 tabulate = "^0.9.0"
 ujson = "^5.9.0"
