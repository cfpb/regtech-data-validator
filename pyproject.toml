--- conflicted
+++ resolved
@@ -14,11 +14,8 @@
 python = ">=3.12,<4"
 pandas = "^2.2.1"
 pandera = "^0.18.3"
-<<<<<<< HEAD
 requests = "^2.31.0"
-=======
 tabulate = "^0.9.0"
->>>>>>> 32c0074a
 
 [tool.poetry.group.dev.dependencies]
 pytest = "8.1.1"
